--- conflicted
+++ resolved
@@ -273,11 +273,7 @@
         def __post_init__(self):
             self.enable_corruption = False
             self.concatenate_terms = True
-<<<<<<< HEAD
-            # self.hist_len = 1
-=======
             self.history_length = 1
->>>>>>> ee0fb951
 
     # observation groups
     policy: PolicyCfg = PolicyCfg()

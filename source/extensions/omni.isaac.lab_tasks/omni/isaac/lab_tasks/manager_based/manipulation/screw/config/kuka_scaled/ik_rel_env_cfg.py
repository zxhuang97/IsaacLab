# Copyright (c) 2022-2024, The Isaac Lab Project Developers.
# All rights reserved.
#
# SPDX-License-Identifier: BSD-3-Clause

from copy import deepcopy
import torch
import numpy as np

import omni.isaac.lab.sim as sim_utils
from omni.isaac.lab.utils import configclass
from omni.isaac.lab.managers import ObservationTermCfg as ObsTerm
import omni.isaac.core.utils.stage as stage_utils
import omni.isaac.lab.utils.math as math_utils
import omni.physx.scripts.utils as physx_utils
from typing import Literal
from omni.isaac.lab.managers import EventTermCfg
from omni.isaac.lab.envs import ManagerBasedEnv
from pxr import Usd, UsdGeom
from curobo.types.math import Pose
from omni.isaac.lab.sensors.frame_transformer.frame_transformer_cfg import OffsetCfg
from curobo.types.base import TensorDeviceType

import omni.isaac.lab_tasks.manager_based.manipulation.screw.mdp as mdp
from omni.isaac.lab.managers import RewardTermCfg as RewTerm
from omni.isaac.lab.envs import ManagerBasedRLEnv
from omni.isaac.lab_tasks.manager_based.manipulation.screw.screw_env_cfg import (
    nut_upright_reward_forge,
    asset_factory
)
from omni.isaac.lab_tasks.manager_based.manipulation.screw.config.kuka.ik_rel_env_cfg import (
    IKRelKukaNutThreadEnvCfg,
    DTWReferenceTrajRewardCfg,
    DTWReferenceTrajReward,
    reset_scene_to_grasp_state,
)
from einops import rearrange, repeat
def spawn_nut_with_rigid_grasp_scaled(
        prim_path: str,
        cfg: sim_utils.UsdFileCfg,
        translation: tuple[float, float, float] | None = None,
        orientation: tuple[float, float, float, float] | None = None,
        index: int=0,
    ) -> Usd.Prim:
    stage = stage_utils.get_current_stage()
    tool_prim = stage.GetPrimAtPath(f"/World/envs/env_{index}/Robot/victor_left_tool0")
    xfCache = UsdGeom.XformCache()
    tool_pose = xfCache.GetLocalToWorldTransform(tool_prim)
    tool_pos = tuple(tool_pose.ExtractTranslation())
    tool_pos = torch.tensor(tool_pos)[None]
    tool_quat = tool_pose.ExtractRotationQuat()
    tool_quat = [tool_quat.real, tool_quat.imaginary[0], tool_quat.imaginary[1], tool_quat.imaginary[2]]
    tool_quat = torch.tensor(tool_quat)[None]

    origin_prim = stage.GetPrimAtPath(f"/World/envs/env_{index}/Origin")
    xfCache = UsdGeom.XformCache()
    origin_pose = xfCache.GetLocalToWorldTransform(origin_prim)
    origin_pos = torch.tensor(tuple(origin_pose.ExtractTranslation()))

    grasp_rel_pos = torch.tensor(translation)[None]
    grasp_rel_quat = torch.tensor(orientation)[None]

    # nut_init_pos = init_pos_repeated - self.nut_orig_offset
    # 0.02 - origin offset

    # Radomize in hand pose
    # rand_delta_pos, rand_delta_quat = some_sampling()
    # grasp_rel_pos, grasl_rel_quat = math_utils.combine_frame_transforms(
    #     gras_rel_pos, grasl_rel_quat, rand_delta_pos, rand_delta_quat
    # )
    # ...existing code...
    # NOTE(zixuan): what is origin_pos? where is in-hand pose randomized around?
    nut_pos, nut_quat = math_utils.combine_frame_transforms(tool_pos, tool_quat, grasp_rel_pos, grasp_rel_quat)

    nut_prim = sim_utils.spawn_from_usd(prim_path, cfg, nut_pos[0]-origin_pos, nut_quat[0])
    # nut_prim = sim_utils.spawn_from_usd(prim_path, cfg, translation, orientation)
    return nut_prim

def get_prim_pos(prim):
    if isinstance(prim, str):
        stage = stage_utils.get_current_stage()
        prim = stage.GetPrimAtPath(prim)
    xfCache = UsdGeom.XformCache()
    pose = xfCache.GetLocalToWorldTransform(prim)
    pos = tuple(pose.ExtractTranslation())
    pos = torch.tensor(pos)[None]
    return pos

def create_fixed_joint_scaled(env: ManagerBasedEnv, env_ids: torch.Tensor):
    for i in range(env.num_envs):
        stage = stage_utils.get_current_stage()
        child_prim = stage.GetPrimAtPath(f"/World/envs/env_{i}/Robot/victor_left_tool0")
        parent_prim = stage.GetPrimAtPath(f"/World/envs/env_{i}/Nut/factory_nut")
        # Create fixed joint
        physx_utils.createJoint(stage, "Fixed", child_prim, parent_prim)
        # physx_utils.createJoint(stage, "Fixed", parent_prim, child_prim)

def get_env_scales(env):
    return env.cfg.asset_scale_samples.reshape(-1,1)
        
# Do a scaled version of Grasp Reset
class GraspResetEventTermScaledCfg(EventTermCfg):
    def __init__(
        self,
        reset_target: Literal["pre_grasp", "grasp", "mate", "rigid_grasp", "rigid_grasp_open_align"] = "grasp",
        nut_rel_pose: torch.Tensor = None,
        reset_range_scale: float = 1.0,
        reset_joint_std: float = 0.0,
        reset_randomize_mode: Literal["task", "joint", None] = "task",
        reset_use_adr: bool = False,
        reset_close_gripper: Literal["adaptive", "close", None] = None,
        **kwargs,
    ):
        super().__init__(**kwargs)
        self.reset_target = reset_target
        self.nut_rel_pose = nut_rel_pose
        self.reset_range_scale = reset_range_scale
        self.reset_joint_std = reset_joint_std
        self.reset_randomize_mode = reset_randomize_mode
        self.reset_use_adr = reset_use_adr
        self.reset_close_gripper = reset_close_gripper

class reset_scene_to_grasp_state_scaled(reset_scene_to_grasp_state):
    def __init__(self, cfg: GraspResetEventTermScaledCfg, env: ManagerBasedEnv):
        super().__init__(cfg, env)
        self.num_buckets = 2
        self.bucket_update_freq = 4
        self.max_ik_batch_size = 10240

    def update_random_initializations(self, env:ManagerBasedEnv):
        cached_state = self.cached_state[0:1].clone()
        B = self.num_buckets
        noise_scale = 1.
        if self.reset_use_adr:
            # step a: activate noise
            # step b: maximize noise
            raise NotImplementedError
        
        full_joint_state = cached_state["robot"]["joint_state"]["position"]
        full_nut_state = cached_state["nut"]["root_state"]

        if self.reset_randomize_mode == "task":
            arm_state = full_joint_state[:, :7]
            num_envs = env.num_envs
            scales = env.cfg.asset_scale_samples

            # Vectorize this!!!!!!
            # Compute scaled tool position
            default_tool_pose = self.curobo_arm.forward_kinematics(arm_state.clone()).ee_pose
            default_tool_pose = default_tool_pose.repeat(num_envs)
            default_tool_pose.position[:, 2] += 0.01

            # Compute nut relative position scaled
            # annoyingly difficult to initialize
            rel_pose_list = self.nut_rel_pose.tolist()
            nut_rel_pose = Pose.from_batch_list(rel_pose_list, self.tensor_args)
            # nut_rel_pose = Pose(torch.from_numpy(self.nut_rel_pose))
            default_nut_pose = default_tool_pose.multiply(nut_rel_pose)
            default_nut_pose = default_nut_pose.repeat(B) # (num_envs x B)

            # Compute scaled obs bias
            # scales = scales.repeat(B)
            scales = repeat(scales, "n -> (n b)", b=B)
            low = self.reset_trans_low.clone().reshape(1,-1)
            low = low.repeat(num_envs* B, 1)
            # Add z to low
            delta_z = (env.cfg.base_bolt_height) * torch.clip(scales-1, 0.0, 10.0).reshape(-1,1)
            low[:,2] += delta_z[:,0]
            rand_range = (self.reset_trans_high-self.reset_trans_low).reshape(1,-1)

            # ONLY FOR TESTING
            low[:,:2] = 0.0
            rand_range = torch.zeros_like(rand_range)
            # self.reset_rot_std = 0.0
            delta_trans = torch.rand((num_envs*B, 3), device=env.device) * rand_range + low
            delta_trans *= noise_scale
            
            delta_rot = 2 * torch.rand((num_envs*B, 3), device=env.device) * self.reset_rot_std - self.reset_rot_std
            delta_quat = math_utils.quat_from_euler_xyz(delta_rot[:, 0], delta_rot[:, 1], delta_rot[:, 2])

            # Add together
            delta_pose = Pose(position=torch.zeros((num_envs*B, 3), device=env.device), quaternion=delta_quat)
            randomized_nut_pose = default_nut_pose.multiply(delta_pose)
            randomized_nut_pose.position += delta_trans
            nut_rel_pose = nut_rel_pose.repeat(B)

<<<<<<< HEAD
            randomized_tool_pose = randomized_nut_pose.multiply(nut_rel_pose)

            # assert torch.allclose(
            #     randomized_nut_pose.position,
            #     randomized_tool_pose.multiply(nut_rel_pose.inverse()).position,
            #     atol=1e-5,
            # )

            # assert torch.allclose(
            #     default_tool_pose.position,
            #     randomized_tool_pose.position,
            #     atol=1e-5,
            # )

=======
            randomized_tool_pose = randomized_nut_pose.multiply(nut_rel_pose.inverse())
            
>>>>>>> d96f57a2
            # Do IK
            ik_results = []
            # This is just to do batch IK in case of CUDA out of memory error for large bucket size
            for iter in range(0,num_envs*B, self.max_ik_batch_size):
                end_idx = min(iter+self.max_ik_batch_size, num_envs*B)
                ik_result = self.curobo_arm.compute_ik(
                    randomized_tool_pose[iter:iter+end_idx]
                )
                ik_results.append(ik_result.solution.squeeze(1))
            randomized_joint_state = full_joint_state.repeat(num_envs*B, 1).contiguous()
            randomized_joint_state[:, :7] = torch.cat(ik_results, dim=0)
            randomized_nut_state = full_nut_state.repeat(num_envs*B, 1).contiguous()
            if self.reset_close_gripper is not None:
                # NOTE(zixuan): adjust the close_finger_open according to nut scale.
                cur_gripper_joint = full_joint_state[:, self.gripper_action._joint_ids]
                target_gripper_joint = torch.zeros(num_envs*B, 11, device=env.device, dtype=torch.float32)
                cur_finger_open = mdp.inverse_compute_finger_angles_jit(cur_gripper_joint)[:, 0]
                cur_finger_scissor = mdp.inverse_compute_scissor_angle_jit(cur_gripper_joint[:, -2:])[:, 0]
                close_finger_open = torch.tensor(0.32, device=env.device) # 0.33 is fully closed for m16
                close_finger_scissor = torch.tensor(0.275, device=env.device)
                if self.reset_close_gripper == "close":
                    tgt_finger_open = close_finger_open
                    tgt_finger_scissor = close_finger_scissor
                elif self.reset_close_gripper == "adaptive":
                    global_step = env._sim_step_counter // env.cfg.decimation
                    ratio = np.clip(global_step / 80 * 600, 0.0, 1.0) # fully close at 600 iters
                    tgt_finger_open = cur_finger_open + (close_finger_open - cur_finger_open) * ratio
                    tgt_finger_scissor = cur_finger_scissor + (close_finger_scissor - cur_finger_scissor) * ratio
                tgt_finger_open = tgt_finger_open.repeat(num_envs*B)
                tgt_finger_scissor = tgt_finger_scissor.repeat(num_envs*B)
                mdp.compute_finger_angles_jit(tgt_finger_open, target_gripper_joint)
                target_gripper_joint[:, 3:6] = target_gripper_joint[:, 0:3]
                target_gripper_joint[:, 6:9] = target_gripper_joint[:, 0:3]
                mdp.compute_scissor_angle_jit(tgt_finger_scissor, target_gripper_joint[:, 9:11])
                randomized_joint_state[:, self.gripper_action._joint_ids] = target_gripper_joint
            randomized_joint_state = randomized_joint_state.reshape(num_envs, B, -1)
            randomized_nut_state[:, :7] = randomized_nut_pose.get_pose_vector()
            randomized_nut_state = randomized_nut_state.reshape(num_envs, B, -1)

        elif self.reset_randomize_mode == "joint":
            randomized_joint_state = torch.randn_like(arm_state) * self.reset_joint_std + arm_state
        else:
            arm_state = cached_state["robot"]["joint_state"]["position"][:, :7].repeat(B, 1)
            randomized_joint_state = arm_state
        self.rand_init_configurations = randomized_joint_state
        self.rand_init_nut_state = randomized_nut_state

    def sample_reset_poses(self, env_ids, device):
        B = self.num_buckets
        # Pick Indices
        select = np.random.choice(B, len(env_ids))
        randomized_joint_state = self.rand_init_configurations[env_ids, select]
        return randomized_joint_state.clone()

    def __call__(self, env: ManagerBasedEnv, env_ids: torch.Tensor):
        cached_state = self.cached_state[env_ids].clone()
        global_step = env._sim_step_counter // env.cfg.decimation
        if global_step % int(self.bucket_update_freq * env.unwrapped.max_episode_length) == 0:
            with torch.inference_mode(False):
                self.update_random_initializations(env)
        if self.reset_randomize_mode is not None:
            select = np.random.choice(self.num_buckets, len(env_ids))
            randomized_joint_state = self.rand_init_configurations[env_ids, select].clone()
            # randomized_joint_state = self.sample_reset_poses(env_ids, env.device)
            cached_state["robot"]["joint_state"]["position"] = randomized_joint_state
            cached_state["robot"]["joint_state"]["position_target"] = randomized_joint_state
            cached_state["nut"]["root_state"] = self.rand_init_nut_state[env_ids, select].clone()
            # To prevent nut reset to within bolt mesh, we also overwrite default reset nut state
            # safe_nut_z = env.cfg.base_bolt_height * torch.max(env.cfg.asset_scale_samples) * 1.2     # 20% more than max screw height scaled
            # cached_state["nut"]["root_state"][:, 2] = safe_nut_z
        env.unwrapped.write_state(cached_state, env_ids)


# Do a scaled version of the DTW reward
class DTWReferenceTrajRewardScaled(DTWReferenceTrajReward):
    def __init__(self, cfg: DTWReferenceTrajRewardCfg, env: ManagerBasedEnv):
        super().__init__(cfg, env)

    def reset(self, env_ids: torch.Tensor):
        scene = self._env.unwrapped.scene

        # Get this in a different way, and compare results
        OLD_nut_frame = scene["nut_frame"]
        OLD_nut_cur_pos = OLD_nut_frame.data.target_pos_w - scene.env_origins[:, None]
        
        nut = scene["nut"]
        nut_cur_pos = nut.data.root_state_w[...,:3] - scene.env_origins[:,None]
        # Asset
        offset_tensor = torch.tensor(scene["nut_frame"].offset.pos).reshape(1,3).to(self._env.device)
        assert ((nut_cur_pos-OLD_nut_cur_pos-offset_tensor) == 0).all(), "Nut cur pos is not equal to the old nut cur pos"

        self.nut_traj_his[env_ids] = nut_cur_pos[env_ids]

    def __call__(self, env: ManagerBasedEnv):
        # nut_frame = env.unwrapped.scene["nut_frame"]
        # cur_nut_pos = nut_frame.data.target_pos_w[:, 0] - env.unwrapped.scene.env_origins
        scene = self._env.unwrapped.scene
        nut = scene["nut"]
        cur_nut_pos = nut.data.root_state_w[...,:3] - scene.env_origins[:,None]

        imitation_rwd, new_nut_traj_his = mdp.get_imitation_reward_from_dtw(
            self.nut_ref_pos_traj, cur_nut_pos, self.nut_traj_his, self.soft_dtw_criterion, env.device
        )
        self.nut_traj_his = new_nut_traj_his
        return imitation_rwd


@configclass
class IKRelKukaNutThreadScaledEnvCfg(IKRelKukaNutThreadEnvCfg):
    """Configuration for the IK-based relative Kuka nut threading environment."""
    # DO NOT OVERWRITE REWARDS
    # rewards: NutThreadScaledRewardsCfg = NutThreadScaledRewardsCfg()
    
    def get_default_env_params(self):
        super().get_default_env_params()
        
        events_params = self.params.events
        events_params.reset_scale_method = events_params.get("reset_scale_method", "uniform")
        if events_params.reset_scale_method not in ["uniform", "gaussian", "discrete"]:
            raise ValueError(f"Invalid reset_scale_method: {events_params.reset_scale_method}. Must be 'uniform', 'gaussian', or 'discrete'.")
        events_params.reset_scale_range = events_params.get("reset_scale_range", (1.0, 1.1))
        events_params.reference_nut_part = events_params.get("reference_nut_part", "center")
        if events_params.reference_nut_part not in ["center", "bottom"]:
            raise ValueError(f"Invalid reference_nut_part: {events_params.reference_nut_part}. Must be 'center' or 'bottom'.")

<<<<<<< HEAD
        events_params.in_hand_rand_pos_range = events_params.get("in_hand_rand_pos_range", (0.01, 0.01, 0.0))
        events_params.in_hand_rand_rot_std = events_params.get("in_hand_rand_rot_std", (0.5, 0.5, 0.5))

        obs_params = self.params.observations
        obs_params.include_relative = obs_params.get("include_relative", False)
=======
        events_params.in_hand_rand_pos_range = events_params.get("in_hand_rand_pos_range", (0.0, 0.0, 0.0))
        events_params.in_hand_rand_rot_std = events_params.get("in_hand_rand_rot_std", (0.0, 0.0, 0.0))
>>>>>>> d96f57a2

        # Add whether scale is observed
        obs_params = self.params.observations
        obs_params.include_scale = obs_params.get("include_scale", False)

    def randomize_scales(self):
        method = self.params.events.reset_scale_method
        rand_range = self.params.events.reset_scale_range
        assert len(rand_range) == 2

        # Sample and randomize
        if method.lower() == "uniform":
            upper, lower = rand_range
            scale = torch.rand((self.params.num_envs,))
            asset_scale_samples = scale * (upper - lower) + lower
            self.asset_scale_samples = asset_scale_samples.to(self.params.device)
        elif method.lower() == "gaussian":
            mean, std = rand_range
            self.asset_scale_samples = torch.normal(
                mean=mean, std=std, size=(self.params.num_envs,)
            ).to(self.params.device)
        # elif self.params.events.reset_scale_method == "choice":

        else:
            self.asset_scale_samples = None
        # Debug scale=1
        # self.asset_scale_samples = torch.ones_like(self.asset_scale_samples)


    def multiplicate_assets(self, articulation_cfg, new_spawn_func=None):
        """Make fixed and held assets multiplicative."""
        # Make a list for easy indexing
        asset_scale_samples = self.asset_scale_samples.cpu().tolist()
        
        # If no
        if asset_scale_samples is None:
            return articulation_cfg
        assert len(asset_scale_samples) == self.params.num_envs

        spawn_cfg = articulation_cfg.spawn
        asset_cfgs = []
        for scale in asset_scale_samples:
            scaled_spawn_cfg = deepcopy(spawn_cfg)
            scaled_spawn_cfg.scale = (scale, scale, scale)
            # Reset the spawn function
            if new_spawn_func is not None:
                scaled_spawn_cfg.func = new_spawn_func
            asset_cfgs.append(scaled_spawn_cfg)
        assert len(asset_cfgs) == self.params.num_envs
        if spawn_cfg.activate_contact_sensors:
            assert sum([1 if cfg.activate_contact_sensors else 0 for cfg in asset_cfgs]) == self.params.num_envs

        multi_asset_spawn_cfg = sim_utils.MultiAssetSpawnerCfg(
            assets_cfg=asset_cfgs,
            random_choice=False,
            activate_contact_sensors=True,
        )
        articulation_cfg.spawn = multi_asset_spawn_cfg
        return articulation_cfg

    def __post_init__(self):
        self.replicate_physics = False
        super().__post_init__()

        # Override with scaled multi-instance assets
        self.get_default_env_params()
        
        # Randomize scales
        self.randomize_scales()
        num_envs = self.params.num_envs
        nut_pos_repeated = torch.tensor(
            self.scene.nut.init_state.pos, device=self.params.device, dtype=torch.float32
        ).expand(num_envs, -1)   # or .repeat(self.num_envs, 1)
        nut_rot_repeated = torch.tensor(
            self.scene.nut.init_state.rot, device=self.params.device, dtype=torch.float32
        ).expand(num_envs, -1)
        self.scene.nut.init_state.pos = nut_pos_repeated
        self.scene.nut.init_state.rot = nut_rot_repeated

        self.scene.nut = self.multiplicate_assets(self.scene.nut, spawn_nut_with_rigid_grasp_scaled)
        self.scene.bolt = self.multiplicate_assets(self.scene.bolt)

        # Cache the size of the bolt
        screw_dict = asset_factory[self.params.scene.screw_type]
        # 1.15 seems to work well
        self.base_bolt_height = screw_dict["bolt_tip_offset"].pos[2]

        # Override the create_fixed_joint function for scaled environment
        nut_params = self.params.scene.nut
        if nut_params.rigid_grasp:
            self.events.set_robot_properties = EventTermCfg(
                func=create_fixed_joint_scaled,
                mode="startup",
            )

        # For randomizing scales, we need to set the scaled offsets differently for each env
        # Thus, computing rewards cannot depend on nut_frame or bolt_frame
        # We keep a separate copy of the offset specific for each env

        # Overwrite the 
        frame_offset = torch.tensor(
            self.scene.screw_dict["nut_frame_offset"].pos,
            device=self.params.device, dtype=torch.float32
        ).reshape(1,3)
        # Since origin of nut is below the body of the nut, we need to compensate
        # So that the bottom surface of nut is aligned relative to gripper for various sizes of nut. 
        origin_offset = torch.tensor(
            self.scene.screw_dict["nut_origin_bottom_offset"].pos,
            device=self.params.device, dtype=torch.float32
        ).reshape(1,3)

        scales = self.asset_scale_samples.reshape(-1,1)
        self.nut_orig_offset = origin_offset * (scales-1)

        # Override reset term
        nut = self.scene.nut
        init_pos_repeated = nut.init_state.pos
        init_rot_repeated = nut.init_state.rot

        # Compute the compensated init pos
        nut_init_pos = init_pos_repeated + self.nut_orig_offset
        nut.init_state.pos = nut_init_pos

        # Re-compute the relative position for reset frame
        # nut_rel_pos = init_pos_repeated - frame_offset - self.nut_orig_offset
        nut_rel_pos = init_pos_repeated - self.nut_orig_offset
        nut_rel_pose = torch.cat([nut_rel_pos, init_rot_repeated], dim=-1).cpu().numpy()

        # Compute scaled bolt tip offset
        bolt_tip_offset_pos = self.scene.bolt_frame.target_frames[0].offset.pos
        self.scaled_bolt_tip_offset = torch.tensor(
            bolt_tip_offset_pos, device=self.params.device
        ).reshape(1,3) * self.asset_scale_samples.reshape(-1,1)

        # Compute scaled nut origin to center offset
        nut_center_offset_pos = self.scene.nut_frame.target_frames[0].offset.pos
        self.scaled_nut_center_offset = torch.tensor(
            nut_center_offset_pos, device=self.params.device
        ).reshape(1,3) * self.asset_scale_samples.reshape(-1,1)

        # Optimize for frame and bolt markers
        # Make sure they align with first env
        for marker_cfg in [
            self.scene.nut_frame,
            self.scene.nut_frame_plate, 
            self.scene.bolt_frame
        ]:
            offset_pos = marker_cfg.target_frames[0].offset.pos
            scaled_offset_pos = np.array(offset_pos) * self.asset_scale_samples[0].cpu().numpy()
            scaled_offset_pos = tuple(scaled_offset_pos.tolist())
            marker_cfg.target_frames[0].offset = OffsetCfg(pos=scaled_offset_pos)

        # Also compute scaled offset for distance computation
        nut_bottom_offset_pos = screw_dict["nut_origin_bottom_offset"].pos
        self.scaled_nut_bottom_offset = torch.tensor(
            nut_bottom_offset_pos, device=self.params.device
        ).reshape(1,3) * self.asset_scale_samples.reshape(-1,1)
        
        # Configure in hand randomization of things
        events_params = self.params.events
        # Configure if we want to use the bottom of the nut as reference
        if events_params.reference_nut_part == "bottom":
            for marker_cfg in [
                self.scene.nut_frame,
                self.scene.nut_frame_plate,
            ]:
                offset_pos = screw_dict["nut_origin_bottom_offset"].pos
                scaled_offset_pos = np.array(offset_pos) * self.asset_scale_samples[0].cpu().numpy()
                # scaled_offset_pos = np.zeros_like(scaled_offset_pos)
                scaled_offset_pos = tuple(scaled_offset_pos.tolist())
                marker_cfg.target_frames[0].offset = OffsetCfg(pos=scaled_offset_pos)


        # ================== TESTING =========================
        # Randomize in-hand grasp pose
        # rand_delta_pos, rand_delta_quat = some_sampling()
        # grasp_rel_pos, grasl_rel_quat = math_utils.combine_frame_transforms(
        #     gras_rel_pos, grasl_rel_quat, rand_delta_pos, rand_delta_quat
        # )
        # ...existing code...
        # Compute scaled obs bias
        # First compute some transformations
        tensor_args = TensorDeviceType(device=self.params.device)

        # A: relative pose of the nut origin to the hand
        A = Pose.from_batch_list(
            torch.cat([
                nut.init_state.pos,
                nut.init_state.rot
            ], dim=-1).cpu().numpy().tolist(),
            tensor_args
        )

        # B: relative pose of the center of nut to nut origin
        # Compute relative transformations
        self.upright_relative_rot = torch.tensor(
            [[1.0, 0.0, 0.0, 0.0]]
        ).repeat(self.params.num_envs, 1).to(self.params.device)
        B = Pose.from_batch_list(
            torch.cat([
                self.scaled_nut_center_offset,
                self.upright_relative_rot
            ], dim=-1).cpu().numpy().tolist(),
            tensor_args
        )

        # PNC: pose of center of nut relative to hand
        PNC = A.multiply(B)

        # --------------- Sample
        low_pos = -torch.tensor(events_params.in_hand_rand_pos_range, device=self.params.device)/2.0
        # in x,y axis sample +- from current, while in z axis only sample up to prevent init collision
        low_pos[2] += events_params.in_hand_rand_pos_range[2] / 2
        range_pos = torch.tensor(events_params.in_hand_rand_pos_range, device=self.params.device)
        euler_rot_std = torch.tensor(events_params.in_hand_rand_rot_std, device=self.params.device)
        noise_scale = 1.0
        # Randomize position
        in_hand_delta_trans = torch.rand((num_envs, 3), device=self.params.device) * range_pos + low_pos
        in_hand_delta_trans *= noise_scale
        # Randomize rotation
        in_hand_delta_rot = 2*torch.rand((num_envs, 3), device=self.params.device) * euler_rot_std - euler_rot_std
        in_hand_delta_quat = math_utils.quat_from_euler_xyz(
            in_hand_delta_rot[:, 0], in_hand_delta_rot[:, 1], in_hand_delta_rot[:, 2]
        )
        # ---------- End of Sample

        # R: random transforms of the center of nut
        R= Pose.from_batch_list(
            torch.cat([
                in_hand_delta_trans,
                in_hand_delta_quat
            ], dim=-1).cpu().numpy().tolist(),
            tensor_args
        )
        # PNC_R: randomized pose of center of nut relative to hand
        PNC_R = PNC.multiply(R)
        # PNC_R = PNC

        # A_R: randomized relative pose of the nut origin to the hand
        A_R = PNC_R.multiply(B.inverse())

        # Finally, set the initial state of the nut with A_R
        nut.init_state.pos = A_R.position
        nut.init_state.rot = A_R.quaternion

        # Combine delta transforms with original pose
        # nut_init_pos, nut_init_quat = math_utils.combine_frame_transforms(
        #     nut_init_pos, init_rot_repeated, in_hand_delta_trans, in_hand_delta_quat
        # )

        # nut.init_state.pos = nut_init_pos
        # nut.init_state.rot = nut_init_quat

        # ================== TESTING =========================

        # Pass scale as observation
        obs_params = self.params.observations
        if obs_params.include_scale:
            self.observations.policy.asset_scale = ObsTerm(
                func=get_env_scales,
                scale=1,
            )
        nut_rel_pose = torch.cat([nut.init_state.pos, nut.init_state.rot], dim=-1)
        self.events.reset_default = GraspResetEventTermScaledCfg(
            func=reset_scene_to_grasp_state_scaled,
            mode="reset",
            nut_rel_pose=nut_rel_pose,
            reset_target=events_params.reset_target,
            reset_range_scale=events_params.reset_range_scale,
            reset_randomize_mode=events_params.reset_randomize_mode,
            reset_joint_std=events_params.reset_joint_std,
            reset_use_adr=events_params.reset_use_adr,
            reset_close_gripper=events_params.reset_close_gripper,
        )

        # Nut Frame is used in nut_upright_reward_forge(), but only quat data
        # So no update is needed there

        # Update the DTWReferenceTrajReward
        rewards_params = self.params.rewards
        if rewards_params.dtw_ref_traj_w > 0:
            self.rewards.dtw_ref_traj = DTWReferenceTrajRewardCfg(
                his_traj_len=10,
                func=DTWReferenceTrajRewardScaled,
                weight=rewards_params.dtw_ref_traj_w,
            )
    
        if obs_params.include_relative:
            self.observations.policy.nut_bolt_relative = ObsTerm(
                func=mdp.rel_nut_bolt_distance,
                params={"bolt_part_name": "bolt_tip"},
                scale=1,
            )<|MERGE_RESOLUTION|>--- conflicted
+++ resolved
@@ -184,25 +184,8 @@
             randomized_nut_pose.position += delta_trans
             nut_rel_pose = nut_rel_pose.repeat(B)
 
-<<<<<<< HEAD
-            randomized_tool_pose = randomized_nut_pose.multiply(nut_rel_pose)
-
-            # assert torch.allclose(
-            #     randomized_nut_pose.position,
-            #     randomized_tool_pose.multiply(nut_rel_pose.inverse()).position,
-            #     atol=1e-5,
-            # )
-
-            # assert torch.allclose(
-            #     default_tool_pose.position,
-            #     randomized_tool_pose.position,
-            #     atol=1e-5,
-            # )
-
-=======
             randomized_tool_pose = randomized_nut_pose.multiply(nut_rel_pose.inverse())
             
->>>>>>> d96f57a2
             # Do IK
             ik_results = []
             # This is just to do batch IK in case of CUDA out of memory error for large bucket size
@@ -328,16 +311,11 @@
         if events_params.reference_nut_part not in ["center", "bottom"]:
             raise ValueError(f"Invalid reference_nut_part: {events_params.reference_nut_part}. Must be 'center' or 'bottom'.")
 
-<<<<<<< HEAD
-        events_params.in_hand_rand_pos_range = events_params.get("in_hand_rand_pos_range", (0.01, 0.01, 0.0))
-        events_params.in_hand_rand_rot_std = events_params.get("in_hand_rand_rot_std", (0.5, 0.5, 0.5))
+        events_params.in_hand_rand_pos_range = events_params.get("in_hand_rand_pos_range", (0.0, 0.0, 0.0))
+        events_params.in_hand_rand_rot_std = events_params.get("in_hand_rand_rot_std", (0.0, 0.0, 0.0))
 
         obs_params = self.params.observations
         obs_params.include_relative = obs_params.get("include_relative", False)
-=======
-        events_params.in_hand_rand_pos_range = events_params.get("in_hand_rand_pos_range", (0.0, 0.0, 0.0))
-        events_params.in_hand_rand_rot_std = events_params.get("in_hand_rand_rot_std", (0.0, 0.0, 0.0))
->>>>>>> d96f57a2
 
         # Add whether scale is observed
         obs_params = self.params.observations
@@ -535,6 +513,7 @@
         # Compute relative transformations
         self.upright_relative_rot = torch.tensor(
             [[1.0, 0.0, 0.0, 0.0]]
+            [[1.0, 0.0, 0.0, 0.0]]
         ).repeat(self.params.num_envs, 1).to(self.params.device)
         B = Pose.from_batch_list(
             torch.cat([

# Copyright (c) 2022-2024, The Isaac Lab Project Developers.
# All rights reserved.
#
# SPDX-License-Identifier: BSD-3-Clause

from copy import deepcopy
import torch
import numpy as np

import omni.isaac.lab.sim as sim_utils
from omni.isaac.lab.utils import configclass
from omni.isaac.lab.managers import ObservationTermCfg as ObsTerm
import omni.isaac.core.utils.stage as stage_utils
import omni.isaac.lab.utils.math as math_utils
import omni.physx.scripts.utils as physx_utils
from typing import Literal
from omni.isaac.lab.managers import EventTermCfg
from omni.isaac.lab.envs import ManagerBasedEnv
from pxr import Usd, UsdGeom
from curobo.types.math import Pose
from omni.isaac.lab.sensors.frame_transformer.frame_transformer_cfg import OffsetCfg
from curobo.types.base import TensorDeviceType

import omni.isaac.lab_tasks.manager_based.manipulation.screw.mdp as mdp
from omni.isaac.lab.managers import RewardTermCfg as RewTerm
from omni.isaac.lab.envs import ManagerBasedRLEnv
from omni.isaac.lab_tasks.manager_based.manipulation.screw.screw_env_cfg import (
    nut_upright_reward_forge,
    asset_factory
)
from omni.isaac.lab_tasks.manager_based.manipulation.screw.config.kuka.ik_rel_env_cfg import (
    IKRelKukaNutThreadEnvCfg,
    DTWReferenceTrajRewardCfg,
    DTWReferenceTrajReward,
    reset_scene_to_grasp_state,
)
from einops import rearrange, repeat
def spawn_nut_with_rigid_grasp_scaled(
        prim_path: str,
        cfg: sim_utils.UsdFileCfg,
        translation: tuple[float, float, float] | None = None,
        orientation: tuple[float, float, float, float] | None = None,
        index: int=0,
    ) -> Usd.Prim:
    stage = stage_utils.get_current_stage()
    tool_prim = stage.GetPrimAtPath(f"/World/envs/env_{index}/Robot/victor_left_tool0")
    xfCache = UsdGeom.XformCache()
    tool_pose = xfCache.GetLocalToWorldTransform(tool_prim)
    tool_pos = tuple(tool_pose.ExtractTranslation())
    tool_pos = torch.tensor(tool_pos)[None]
    tool_quat = tool_pose.ExtractRotationQuat()
    tool_quat = [tool_quat.real, tool_quat.imaginary[0], tool_quat.imaginary[1], tool_quat.imaginary[2]]
    tool_quat = torch.tensor(tool_quat)[None]

    origin_prim = stage.GetPrimAtPath(f"/World/envs/env_{index}/Origin")
    xfCache = UsdGeom.XformCache()
    origin_pose = xfCache.GetLocalToWorldTransform(origin_prim)
    origin_pos = torch.tensor(tuple(origin_pose.ExtractTranslation()))

    grasp_rel_pos = torch.tensor(translation)[None]
    grasp_rel_quat = torch.tensor(orientation)[None]

    # nut_init_pos = init_pos_repeated - self.nut_orig_offset
    # 0.02 - origin offset

    # Radomize in hand pose
    # rand_delta_pos, rand_delta_quat = some_sampling()
    # grasp_rel_pos, grasl_rel_quat = math_utils.combine_frame_transforms(
    #     gras_rel_pos, grasl_rel_quat, rand_delta_pos, rand_delta_quat
    # )
    # ...existing code...
    # NOTE(zixuan): what is origin_pos? where is in-hand pose randomized around?
    nut_pos, nut_quat = math_utils.combine_frame_transforms(tool_pos, tool_quat, grasp_rel_pos, grasp_rel_quat)

    nut_prim = sim_utils.spawn_from_usd(prim_path, cfg, nut_pos[0]-origin_pos, nut_quat[0])
    # nut_prim = sim_utils.spawn_from_usd(prim_path, cfg, translation, orientation)
    return nut_prim

def get_prim_pos(prim):
    if isinstance(prim, str):
        stage = stage_utils.get_current_stage()
        prim = stage.GetPrimAtPath(prim)
    xfCache = UsdGeom.XformCache()
    pose = xfCache.GetLocalToWorldTransform(prim)
    pos = tuple(pose.ExtractTranslation())
    pos = torch.tensor(pos)[None]
    return pos

def create_fixed_joint_scaled(env: ManagerBasedEnv, env_ids: torch.Tensor):
    for i in range(env.num_envs):
        stage = stage_utils.get_current_stage()
        child_prim = stage.GetPrimAtPath(f"/World/envs/env_{i}/Robot/victor_left_tool0")
        parent_prim = stage.GetPrimAtPath(f"/World/envs/env_{i}/Nut/factory_nut")
        # Create fixed joint
        physx_utils.createJoint(stage, "Fixed", child_prim, parent_prim)
        # physx_utils.createJoint(stage, "Fixed", parent_prim, child_prim)

def get_env_scales(env):
    return env.cfg.asset_scale_samples.reshape(-1,1)
        
# Do a scaled version of Grasp Reset
class GraspResetEventTermScaledCfg(EventTermCfg):
    def __init__(
        self,
        reset_target: Literal["pre_grasp", "grasp", "mate", "rigid_grasp", "rigid_grasp_open_align"] = "grasp",
        nut_rel_pose: torch.Tensor = None,
        reset_range_scale: float = 1.0,
        reset_joint_std: float = 0.0,
        reset_randomize_mode: Literal["task", "joint", None] = "task",
        reset_use_adr: bool = False,
        reset_close_gripper: Literal["adaptive", "close", None] = None,
        **kwargs,
    ):
        super().__init__(**kwargs)
        self.reset_target = reset_target
        self.nut_rel_pose = nut_rel_pose
        self.reset_range_scale = reset_range_scale
        self.reset_joint_std = reset_joint_std
        self.reset_randomize_mode = reset_randomize_mode
        self.reset_use_adr = reset_use_adr
        self.reset_close_gripper = reset_close_gripper

class reset_scene_to_grasp_state_scaled(reset_scene_to_grasp_state):
    def __init__(self, cfg: GraspResetEventTermScaledCfg, env: ManagerBasedEnv):
        super().__init__(cfg, env)
        self.num_buckets = 2
        self.bucket_update_freq = 4
        self.max_ik_batch_size = 10240

    def update_random_initializations(self, env:ManagerBasedEnv):
        cached_state = self.cached_state[0:1].clone()
        B = self.num_buckets
        noise_scale = 1.
        if self.reset_use_adr:
            # step a: activate noise
            # step b: maximize noise
            raise NotImplementedError
        
        full_joint_state = cached_state["robot"]["joint_state"]["position"]
        full_nut_state = cached_state["nut"]["root_state"]

        if self.reset_randomize_mode == "task":
            arm_state = full_joint_state[:, :7]
            num_envs = env.num_envs
            scales = env.cfg.asset_scale_samples

            # Vectorize this!!!!!!
            # Compute scaled tool position
            default_tool_pose = self.curobo_arm.forward_kinematics(arm_state.clone()).ee_pose
            default_tool_pose = default_tool_pose.repeat(num_envs)

            # Compute nut relative position scaled
            # annoyingly difficult to initialize
            rel_pose_list = self.nut_rel_pose.tolist()
            nut_rel_pose = Pose.from_batch_list(rel_pose_list, self.tensor_args)
            # nut_rel_pose = Pose(torch.from_numpy(self.nut_rel_pose))
            default_nut_pose = default_tool_pose.multiply(nut_rel_pose)
            default_nut_pose = default_nut_pose.repeat(B) # (num_envs x B)

            # Compute scaled obs bias
            # scales = scales.repeat(B)
            scales = repeat(scales, "n -> (n b)", b=B)
            low = self.reset_trans_low.clone().reshape(1,-1)
            low = low.repeat(num_envs* B, 1)
            # Add z to low
            delta_z = env.cfg.base_bolt_height * torch.clip(scales-1, 0.0, 10.0).reshape(-1,1)
            low[:,2] += delta_z[:,0]
            rand_range = (self.reset_trans_high-self.reset_trans_low).reshape(1,-1)

            # ONLY FOR TESTING
<<<<<<< HEAD
            # low[:,:2] = 0.0
            # rand_range = torch.zeros_like(rand_range)
            # self.reset_rot_std = 0.0
            delta_trans = torch.rand((B*num_envs, 3), device=env.device) * rand_range + low
=======
            low[:,:2] = 0.0
            rand_range = torch.zeros_like(rand_range)
            self.reset_rot_std = 0.0
            delta_trans = torch.rand((num_envs*B, 3), device=env.device) * rand_range + low
>>>>>>> 4cb9d6ea
            delta_trans *= noise_scale
            
            delta_rot = 2 * torch.rand((num_envs*B, 3), device=env.device) * self.reset_rot_std - self.reset_rot_std
            delta_quat = math_utils.quat_from_euler_xyz(delta_rot[:, 0], delta_rot[:, 1], delta_rot[:, 2])

            # Add together
            delta_pose = Pose(position=torch.zeros((num_envs*B, 3), device=env.device), quaternion=delta_quat)
            randomized_nut_pose = default_nut_pose.multiply(delta_pose)
            randomized_nut_pose.position += delta_trans
            nut_rel_pose = nut_rel_pose.repeat(B)

            randomized_tool_pose = randomized_nut_pose.multiply(nut_rel_pose)
            
            # Do IK
            ik_results = []
            # This is just to do batch IK in case of CUDA out of memory error for large bucket size
            for iter in range(0,num_envs*B, self.max_ik_batch_size):
                end_idx = min(iter+self.max_ik_batch_size, num_envs*B)
                ik_result = self.curobo_arm.compute_ik(
                    randomized_tool_pose[iter:iter+end_idx]
                )
                ik_results.append(ik_result.solution.squeeze(1))
            randomized_joint_state = full_joint_state.repeat(num_envs*B, 1).contiguous()
            randomized_joint_state[:, :7] = torch.cat(ik_results, dim=0)
            randomized_nut_state = full_nut_state.repeat(num_envs*B, 1).contiguous()
            if self.reset_close_gripper is not None:
                # NOTE(zixuan): adjust the close_finger_open according to nut scale.
                cur_gripper_joint = full_joint_state[:, self.gripper_action._joint_ids]
                target_gripper_joint = torch.zeros(num_envs*B, 11, device=env.device, dtype=torch.float32)
                cur_finger_open = mdp.inverse_compute_finger_angles_jit(cur_gripper_joint)[:, 0]
                cur_finger_scissor = mdp.inverse_compute_scissor_angle_jit(cur_gripper_joint[:, -2:])[:, 0]
                close_finger_open = torch.tensor(0.32, device=env.device) # 0.33 is fully closed for m16
                close_finger_scissor = torch.tensor(0.275, device=env.device)
                if self.reset_close_gripper == "close":
                    tgt_finger_open = close_finger_open
                    tgt_finger_scissor = close_finger_scissor
                elif self.reset_close_gripper == "adaptive":
                    global_step = env._sim_step_counter // env.cfg.decimation
                    ratio = np.clip(global_step / 80 * 600, 0.0, 1.0) # fully close at 600 iters
                    tgt_finger_open = cur_finger_open + (close_finger_open - cur_finger_open) * ratio
                    tgt_finger_scissor = cur_finger_scissor + (close_finger_scissor - cur_finger_scissor) * ratio
                tgt_finger_open = tgt_finger_open.repeat(num_envs*B)
                tgt_finger_scissor = tgt_finger_scissor.repeat(num_envs*B)
                mdp.compute_finger_angles_jit(tgt_finger_open, target_gripper_joint)
                target_gripper_joint[:, 3:6] = target_gripper_joint[:, 0:3]
                target_gripper_joint[:, 6:9] = target_gripper_joint[:, 0:3]
                mdp.compute_scissor_angle_jit(tgt_finger_scissor, target_gripper_joint[:, 9:11])
                randomized_joint_state[:, self.gripper_action._joint_ids] = target_gripper_joint
            randomized_joint_state = randomized_joint_state.reshape(num_envs, B, -1)
            randomized_nut_state[:, :7] = randomized_nut_pose.get_pose_vector()
            randomized_nut_state = randomized_nut_state.reshape(num_envs, B, -1)

        elif self.reset_randomize_mode == "joint":
            randomized_joint_state = torch.randn_like(arm_state) * self.reset_joint_std + arm_state
        else:
            arm_state = cached_state["robot"]["joint_state"]["position"][:, :7].repeat(B, 1)
            randomized_joint_state = arm_state
        self.rand_init_configurations = randomized_joint_state
        self.rand_init_nut_state = randomized_nut_state

    def sample_reset_poses(self, env_ids, device):
        B = self.num_buckets
        # Pick Indices
        select = np.random.choice(B, len(env_ids))
        randomized_joint_state = self.rand_init_configurations[env_ids, select]
        return randomized_joint_state.clone()

    def __call__(self, env: ManagerBasedEnv, env_ids: torch.Tensor):
        cached_state = self.cached_state[env_ids].clone()
        global_step = env._sim_step_counter // env.cfg.decimation
        if global_step % int(self.bucket_update_freq * env.unwrapped.max_episode_length) == 0:
            with torch.inference_mode(False):
                self.update_random_initializations(env)
        if self.reset_randomize_mode is not None:
            select = np.random.choice(self.num_buckets, len(env_ids))
            randomized_joint_state = self.rand_init_configurations[env_ids, select].clone()
            # randomized_joint_state = self.sample_reset_poses(env_ids, env.device)
            cached_state["robot"]["joint_state"]["position"] = randomized_joint_state
            cached_state["robot"]["joint_state"]["position_target"] = randomized_joint_state
            cached_state["nut"]["root_state"] = self.rand_init_nut_state[env_ids, select].clone()
            # To prevent nut reset to within bolt mesh, we also overwrite default reset nut state
            # safe_nut_z = env.cfg.base_bolt_height * torch.max(env.cfg.asset_scale_samples) * 1.2     # 20% more than max screw height scaled
            # cached_state["nut"]["root_state"][:, 2] = safe_nut_z
        env.unwrapped.write_state(cached_state, env_ids)


# Do a scaled version of the DTW reward
class DTWReferenceTrajRewardScaled(DTWReferenceTrajReward):
    def __init__(self, cfg: DTWReferenceTrajRewardCfg, env: ManagerBasedEnv):
        super().__init__(cfg, env)

    def reset(self, env_ids: torch.Tensor):
        scene = self._env.unwrapped.scene

        # Get this in a different way, and compare results
        OLD_nut_frame = scene["nut_frame"]
        OLD_nut_cur_pos = OLD_nut_frame.data.target_pos_w - scene.env_origins[:, None]
        
        nut = scene["nut"]
        nut_cur_pos = nut.data.root_state_w[...,:3] - scene.env_origins[:,None]
        # Asset
        offset_tensor = torch.tensor(scene["nut_frame"].offset.pos).reshape(1,3).to(self._env.device)
        assert ((nut_cur_pos-OLD_nut_cur_pos-offset_tensor) == 0).all(), "Nut cur pos is not equal to the old nut cur pos"

        self.nut_traj_his[env_ids] = nut_cur_pos[env_ids]

    def __call__(self, env: ManagerBasedEnv):
        # nut_frame = env.unwrapped.scene["nut_frame"]
        # cur_nut_pos = nut_frame.data.target_pos_w[:, 0] - env.unwrapped.scene.env_origins
        scene = self._env.unwrapped.scene
        nut = scene["nut"]
        cur_nut_pos = nut.data.root_state_w[...,:3] - scene.env_origins[:,None]

        imitation_rwd, new_nut_traj_his = mdp.get_imitation_reward_from_dtw(
            self.nut_ref_pos_traj, cur_nut_pos, self.nut_traj_his, self.soft_dtw_criterion, env.device
        )
        self.nut_traj_his = new_nut_traj_his
        return imitation_rwd


@configclass
class IKRelKukaNutThreadScaledEnvCfg(IKRelKukaNutThreadEnvCfg):
    """Configuration for the IK-based relative Kuka nut threading environment."""
    # DO NOT OVERWRITE REWARDS
    # rewards: NutThreadScaledRewardsCfg = NutThreadScaledRewardsCfg()
    
    def get_default_env_params(self):
        super().get_default_env_params()
        
        events_params = self.params.events
        events_params.reset_scale_method = events_params.get("reset_scale_method", "none")
        if events_params.reset_scale_method not in ["none", "uniform", "gaussian"]:
            raise ValueError(f"Invalid reset_scale_method: {events_params.reset_scale_method}. Must be 'none', 'uniform' or 'gaussian'.")
        events_params.reset_scale_range = events_params.get("reset_scale_range", (0.8, 1.2))
        events_params.reference_nut_part = events_params.get("reference_nut_part", "center")
        if events_params.reference_nut_part not in ["center", "bottom"]:
            raise ValueError(f"Invalid reference_nut_part: {events_params.reference_nut_part}. Must be 'center' or 'bottom'.")

        events_params.in_hand_rand_pos_range = events_params.get("in_hand_rand_pos_range", (0.01, 0.01, 0.0))
        events_params.in_hand_rand_rot_std = events_params.get("in_hand_rand_rot_std", (0.01, 0.01, 0.01))

        obs_params = self.params.observations
        obs_params.include_relative = obs_params.get("include_relative", True)

        # Add whether scale is observed
        obs_params = self.params.observations
        obs_params.include_scale = obs_params.get("include_scale", False)

    def randomize_scales(self):
        method = self.params.events.reset_scale_method
        rand_range = self.params.events.reset_scale_range
        assert len(rand_range) == 2

        # Sample and randomize
        if method.lower() == "uniform":
            upper, lower = rand_range
            scale = torch.rand((self.params.num_envs,))
            asset_scale_samples = scale * (upper - lower) + lower
            self.asset_scale_samples = asset_scale_samples.to(self.params.device)
        elif method.lower() == "gaussian":
            mean, std = rand_range
            self.asset_scale_samples = torch.normal(
                mean=mean, std=std, size=(self.params.num_envs,)
            ).to(self.params.device)
        # elif self.params.events.reset_scale_method == "choice":

        else:
            self.asset_scale_samples = None
        # Debug scale=1
        # self.asset_scale_samples = torch.ones_like(self.asset_scale_samples)


    def multiplicate_assets(self, articulation_cfg, new_spawn_func=None):
        """Make fixed and held assets multiplicative."""
        # Make a list for easy indexing
        asset_scale_samples = self.asset_scale_samples.cpu().tolist()
        
        # If no
        if asset_scale_samples is None:
            return articulation_cfg
        assert len(asset_scale_samples) == self.params.num_envs

        spawn_cfg = articulation_cfg.spawn
        asset_cfgs = []
        for scale in asset_scale_samples:
            scaled_spawn_cfg = deepcopy(spawn_cfg)
            scaled_spawn_cfg.scale = (scale, scale, scale)
            # Reset the spawn function
            if new_spawn_func is not None:
                scaled_spawn_cfg.func = new_spawn_func
            asset_cfgs.append(scaled_spawn_cfg)
        assert len(asset_cfgs) == self.params.num_envs
        if spawn_cfg.activate_contact_sensors:
            assert sum([1 if cfg.activate_contact_sensors else 0 for cfg in asset_cfgs]) == self.params.num_envs

        multi_asset_spawn_cfg = sim_utils.MultiAssetSpawnerCfg(
            assets_cfg=asset_cfgs,
            random_choice=False,
            activate_contact_sensors=True,
        )
        articulation_cfg.spawn = multi_asset_spawn_cfg
        return articulation_cfg

    def __post_init__(self):
        self.replicate_physics = False
        super().__post_init__()

        # Override with scaled multi-instance assets
        self.get_default_env_params()
        
        # Randomize scales
        self.randomize_scales()
        num_envs = self.params.num_envs
        nut_pos_repeated = torch.tensor(
            self.scene.nut.init_state.pos, device=self.params.device, dtype=torch.float32
        ).expand(num_envs, -1)   # or .repeat(self.num_envs, 1)
        nut_rot_repeated = torch.tensor(
            self.scene.nut.init_state.rot, device=self.params.device, dtype=torch.float32
        ).expand(num_envs, -1)
        self.scene.nut.init_state.pos = nut_pos_repeated
        self.scene.nut.init_state.rot = nut_rot_repeated

        self.scene.nut = self.multiplicate_assets(self.scene.nut, spawn_nut_with_rigid_grasp_scaled)
        self.scene.bolt = self.multiplicate_assets(self.scene.bolt)

        # Cache the size of the bolt
        screw_dict = asset_factory[self.params.scene.screw_type]
        # 1.15 seems to work well
        self.base_bolt_height = screw_dict["bolt_tip_offset"].pos[2]

        # Override the create_fixed_joint function for scaled environment
        nut_params = self.params.scene.nut
        if nut_params.rigid_grasp:
            self.events.set_robot_properties = EventTermCfg(
                func=create_fixed_joint_scaled,
                mode="startup",
            )

        # For randomizing scales, we need to set the scaled offsets differently for each env
        # Thus, computing rewards cannot depend on nut_frame or bolt_frame
        # We keep a separate copy of the offset specific for each env

        # Overwrite the 
        frame_offset = torch.tensor(
            self.scene.screw_dict["nut_frame_offset"].pos,
            device=self.params.device, dtype=torch.float32
        ).reshape(1,3)
        # Since origin of nut is below the body of the nut, we need to compensate
        # So that the bottom surface of nut is aligned relative to gripper for various sizes of nut. 
        origin_offset = torch.tensor(
            self.scene.screw_dict["nut_origin_bottom_offset"].pos,
            device=self.params.device, dtype=torch.float32
        ).reshape(1,3)

        scales = self.asset_scale_samples.reshape(-1,1)
        self.nut_orig_offset = origin_offset * (scales-1)

        # Override reset term
        nut = self.scene.nut
        init_pos_repeated = nut.init_state.pos
        init_rot_repeated = nut.init_state.rot

        # Compute the compensated init pos
        nut_init_pos = init_pos_repeated + self.nut_orig_offset
        nut.init_state.pos = nut_init_pos

        # Re-compute the relative position for reset frame
        # nut_rel_pos = init_pos_repeated - frame_offset - self.nut_orig_offset
        nut_rel_pos = init_pos_repeated - self.nut_orig_offset
        nut_rel_pose = torch.cat([nut_rel_pos, init_rot_repeated], dim=-1).cpu().numpy()

        # Compute scaled bolt tip offset
        bolt_tip_offset_pos = self.scene.bolt_frame.target_frames[0].offset.pos
        self.scaled_bolt_tip_offset = torch.tensor(
            bolt_tip_offset_pos, device=self.params.device
        ).reshape(1,3) * self.asset_scale_samples.reshape(-1,1)

        # Compute scaled nut origin to center offset
        nut_center_offset_pos = self.scene.nut_frame.target_frames[0].offset.pos
        self.scaled_nut_center_offset = torch.tensor(
            nut_center_offset_pos, device=self.params.device
        ).reshape(1,3) * self.asset_scale_samples.reshape(-1,1)

        # Optimize for frame and bolt markers
        # Make sure they align with first env
        for marker_cfg in [
            self.scene.nut_frame,
            self.scene.nut_frame_plate, 
            self.scene.bolt_frame
        ]:
            offset_pos = marker_cfg.target_frames[0].offset.pos
            scaled_offset_pos = np.array(offset_pos) * self.asset_scale_samples[0].cpu().numpy()
            scaled_offset_pos = tuple(scaled_offset_pos.tolist())
            marker_cfg.target_frames[0].offset = OffsetCfg(pos=scaled_offset_pos)

        # Also compute scaled offset for distance computation
        nut_bottom_offset_pos = screw_dict["nut_origin_bottom_offset"].pos
        self.scaled_nut_bottom_offset = torch.tensor(
            nut_bottom_offset_pos, device=self.params.device
        ).reshape(1,3) * self.asset_scale_samples.reshape(-1,1)
        
        # Configure in hand randomization of things
        events_params = self.params.events
        # Configure if we want to use the bottom of the nut as reference
        if events_params.reference_nut_part == "bottom":
            for marker_cfg in [
                self.scene.nut_frame,
                self.scene.nut_frame_plate,
            ]:
                offset_pos = screw_dict["nut_origin_bottom_offset"].pos
                scaled_offset_pos = np.array(offset_pos) * self.asset_scale_samples[0].cpu().numpy()
                # scaled_offset_pos = np.zeros_like(scaled_offset_pos)
                scaled_offset_pos = tuple(scaled_offset_pos.tolist())
                marker_cfg.target_frames[0].offset = OffsetCfg(pos=scaled_offset_pos)


        # ================== TESTING =========================
        # Randomize in-hand grasp pose
        # rand_delta_pos, rand_delta_quat = some_sampling()
        # grasp_rel_pos, grasl_rel_quat = math_utils.combine_frame_transforms(
        #     gras_rel_pos, grasl_rel_quat, rand_delta_pos, rand_delta_quat
        # )
        # ...existing code...
        # Compute scaled obs bias
        # First compute some transformations
        tensor_args = TensorDeviceType(device=self.params.device)

        # A: relative pose of the nut origin to the hand
        A = Pose.from_batch_list(
            torch.cat([
                nut.init_state.pos,
                nut.init_state.rot
            ], dim=-1).cpu().numpy().tolist(),
            tensor_args
        )

        # B: relative pose of the center of nut to nut origin
        # Compute relative transformations
        self.upright_relative_rot = torch.tensor(
            [[0.0, 1.0, 0.0, 0.0]]
        ).repeat(self.params.num_envs, 1).to(self.params.device)
        B = Pose.from_batch_list(
            torch.cat([
                self.scaled_nut_center_offset,
                self.upright_relative_rot
            ], dim=-1).cpu().numpy().tolist(),
            tensor_args
        )

        # PNC: pose of center of nut relative to hand
        PNC = A.multiply(B)

        # --------------- Sample
        low_pos = -torch.tensor(events_params.in_hand_rand_pos_range, device=self.params.device)/2.0
        # in x,y axis sample +- from current, while in z axis only sample up to prevent init collision
        low_pos[2] -= events_params.in_hand_rand_pos_range[2]/3.0
        range_pos = torch.tensor(events_params.in_hand_rand_pos_range, device=self.params.device)
        euler_rot_std = torch.tensor(events_params.in_hand_rand_rot_std, device=self.params.device)
        noise_scale = 1.0
        # Randomize position
        in_hand_delta_trans = torch.rand((num_envs, 3), device=self.params.device) * range_pos + low_pos
        in_hand_delta_trans *= noise_scale
        # Randomize rotation
        in_hand_delta_rot = 2*torch.rand((num_envs, 3), device=self.params.device) * euler_rot_std - euler_rot_std
        in_hand_delta_quat = math_utils.quat_from_euler_xyz(
            in_hand_delta_rot[:, 0], in_hand_delta_rot[:, 1], in_hand_delta_rot[:, 2]
        )
        # in_hand_delta_trans = torch.zeros_like(in_hand_delta_trans)
        # in_hand_delta_quat = torch.tensor(
        #     [[1.0, 0.0, 0.0, 0.0]]
        # ).repeat(self.params.num_envs, 1).to(self.params.device)
        # ---------- End of Sample

        # R: random transforms of the center of nut
        R= Pose.from_batch_list(
            torch.cat([
                in_hand_delta_trans,
                in_hand_delta_quat
            ], dim=-1).cpu().numpy().tolist(),
            tensor_args
        )
        # PNC_R: randomized pose of center of nut relative to hand
        PNC_R = PNC.multiply(R)
        # PNC_R = PNC

        # A_R: randomized relative pose of the nut origin to the hand
        A_R = PNC_R.multiply(B.inverse())

        # Finally, set the initial state of the nut with A_R
        nut.init_state.pos = A_R.position
        nut.init_state.rot = A_R.quaternion

        # Combine delta transforms with original pose
        # nut_init_pos, nut_init_quat = math_utils.combine_frame_transforms(
        #     nut_init_pos, init_rot_repeated, in_hand_delta_trans, in_hand_delta_quat
        # )

        # nut.init_state.pos = nut_init_pos
        # nut.init_state.rot = nut_init_quat

        # ================== TESTING =========================

        # Pass scale as observation
        obs_params = self.params.observations
        if obs_params.include_scale:
            self.observations.policy.asset_scale = ObsTerm(
                func=get_env_scales,
                scale=1,
            )

        self.events.reset_default = GraspResetEventTermScaledCfg(
            func=reset_scene_to_grasp_state_scaled,
            mode="reset",
            nut_rel_pose=nut_rel_pose,
            reset_target=events_params.reset_target,
            reset_range_scale=events_params.reset_range_scale,
            reset_randomize_mode=events_params.reset_randomize_mode,
            reset_joint_std=events_params.reset_joint_std,
            reset_use_adr=events_params.reset_use_adr,
            reset_close_gripper=events_params.reset_close_gripper,
        )

        # Nut Frame is used in nut_upright_reward_forge(), but only quat data
        # So no update is needed there

        # Update the DTWReferenceTrajReward
        rewards_params = self.params.rewards
        if rewards_params.dtw_ref_traj_w > 0:
            self.rewards.dtw_ref_traj = DTWReferenceTrajRewardCfg(
                his_traj_len=10,
                func=DTWReferenceTrajRewardScaled,
                weight=rewards_params.dtw_ref_traj_w,
            )
    
        if obs_params.include_relative:
            self.observations.policy.nut_bolt_relative = ObsTerm(
                func=mdp.rel_nut_bolt_distance,
                params={"bolt_part_name": "bolt_tip"},
                scale=1,
            )<|MERGE_RESOLUTION|>--- conflicted
+++ resolved
@@ -168,17 +168,10 @@
             rand_range = (self.reset_trans_high-self.reset_trans_low).reshape(1,-1)
 
             # ONLY FOR TESTING
-<<<<<<< HEAD
-            # low[:,:2] = 0.0
-            # rand_range = torch.zeros_like(rand_range)
-            # self.reset_rot_std = 0.0
-            delta_trans = torch.rand((B*num_envs, 3), device=env.device) * rand_range + low
-=======
             low[:,:2] = 0.0
             rand_range = torch.zeros_like(rand_range)
             self.reset_rot_std = 0.0
             delta_trans = torch.rand((num_envs*B, 3), device=env.device) * rand_range + low
->>>>>>> 4cb9d6ea
             delta_trans *= noise_scale
             
             delta_rot = 2 * torch.rand((num_envs*B, 3), device=env.device) * self.reset_rot_std - self.reset_rot_std

--- conflicted
+++ resolved
@@ -620,7 +620,6 @@
                 params={"action_name": "arm_action"},
                 scale=1,
             )
-<<<<<<< HEAD
             if obs_params.critic_privil_obs:
                 self.observations.critic.last_action = ObsTerm(
                     func=mdp.last_action,
@@ -634,11 +633,6 @@
                     scale=1,
                 )
                 
-=======
-        # observation space for oracle - noise-free
-        if obs_params.critic_privil_obs:
-            self.observations.critic = copy.deepcopy(self.observations.policy)
->>>>>>> 4ac14e9e
         self.observations.policy.nut_pos.modifiers = [NoiseModifierCfg(
             noise_cfg=GaussianNoiseCfg(mean=0.0, std=obs_params.nut_pos.noise_std, operation="add"),
             bias_noise_cfg=GaussianNoiseCfg(mean=0.0, std=obs_params.nut_pos.bias_std, operation="abs"),

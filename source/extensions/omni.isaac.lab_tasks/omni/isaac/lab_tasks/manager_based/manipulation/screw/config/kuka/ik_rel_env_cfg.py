# Copyright (c) 2022-2024, The Isaac Lab Project Developers.
# All rights reserved.
#
# SPDX-License-Identifier: BSD-3-Clause

import os
import pickle
import torch
from typing import Literal, Sequence
import copy

from numba.core import event
import omni.isaac.core.utils.stage as stage_utils
from omni.isaac.lab_tasks.manager_based.manipulation.screw.mdp import robot_tool_pose
import omni.physx.scripts.utils as physx_utils
from einops import repeat
from force_tool.utils.data_utils import SmartDict, read_h5_dict
from force_tool.utils.curobo_utils import CuRoboArm
from omegaconf import OmegaConf
from pxr import Usd, UsdGeom

import omni.isaac.lab.sim as sim_utils
from omni.isaac.lab.sim.simulation_cfg import PhysxCfg, SimulationCfg
from omni.isaac.lab.sim.spawners.materials.physics_materials_cfg import RigidBodyMaterialCfg
import omni.isaac.lab.utils.math as math_utils
from omni.isaac.lab.assets import Articulation, RigidObject

from omni.isaac.lab.controllers.operational_space_cfg import OperationalSpaceControllerCfg
from omni.isaac.lab.controllers.differential_ik_cfg import DifferentialIKControllerCfg
from omni.isaac.lab.envs import ManagerBasedEnv
from omni.isaac.lab.envs.mdp.actions.actions_cfg import (
    DifferentialInverseKinematicsActionCfg,
    OperationalSpaceControllerActionCfg,
)
from omni.isaac.lab.managers import CurriculumTermCfg as CurrTerm
from omni.isaac.lab.managers import EventTermCfg as EventTerm
from omni.isaac.lab.managers import ManagerTermBase
from omni.isaac.lab.managers import ObservationTermCfg as ObsTerm
from omni.isaac.lab.managers import RewardTermCfg as RewTerm
from omni.isaac.lab.managers import SceneEntityCfg
from omni.isaac.lab.managers import TerminationTermCfg as DoneTerm
from omni.isaac.lab.sensors import ContactSensorCfg
from omni.isaac.lab.utils import configclass
from omni.isaac.lab.sensors import TiledCameraCfg


import omni.isaac.lab_tasks.manager_based.manipulation.screw.mdp as mdp
from omni.isaac.lab_tasks.manager_based.manipulation.screw.screw_env_cfg import (
    BaseNutThreadEnvCfg,
    BaseNutTightenEnvCfg,
)
from omni.isaac.lab.utils.noise import GaussianNoiseCfg, RadialNoiseCfg
from omni.isaac.lab.utils.modifiers import NoiseModifierCfg
from curobo.types.math import Pose
from curobo.types.base import TensorDeviceType
import time
import numpy as np

##
# Pre-defined configs
from omni.isaac.lab_assets.kuka import KUKA_VICTOR_LEFT_HIGH_PD_CFG


@configclass
class IKRelKukaNutTightenEnvCfg(BaseNutTightenEnvCfg):
    def __post_init__(self):
        # post init of parent
        super().__post_init__()
        self.act_lows = [-0.001, -0.001, -0.001, -0.1, -0.1, -0.1]
        self.act_highs = [0.001, 0.001, 0.001, 0.1, 0.1, 0.1]

        self.scene.robot = KUKA_VICTOR_LEFT_HIGH_PD_CFG.replace(prim_path="{ENV_REGEX_NS}/Robot")
        self.scene.robot.init_state.pos = [-0.25, -0.2, -0.8]
        scale = [0.001, 0.001, 0.001, 0.01, 0.01, 0.8]

        # # override actions
        self.actions.arm_action = DifferentialInverseKinematicsActionCfg(
            asset_name="robot",
            joint_names=["victor_left_arm_joint.*"],
            body_name="victor_left_tool0",
            controller=DifferentialIKControllerCfg(
                command_type="pose", use_relative_mode=True, ik_method="dls"
            ),
            scale=scale,
        )
        self.actions.gripper_action = mdp.Robotiq3FingerActionCfg(
            asset_name="robot",
            side="left",
            lows=self.act_lows,
            highs=self.act_highs,
        )


class GraspResetEventTermCfg(EventTerm):
    def __init__(
        self,
        reset_target: Literal[
            "pre_grasp", "grasp", "mate", "rigid_grasp", "rigid_grasp_open_align"
        ] = "grasp",
        nut_rel_pose: tuple[float, float, float, float] | None = None,
        reset_range_scale: float = 1.0,
        reset_joint_std: float = 0.0,
        reset_randomize_mode: Literal["task", "joint", None] = "task",
        reset_use_adr: bool = False,
        reset_close_gripper: Literal["adaptive", "close", None] = None,
        **kwargs,
    ):
        super().__init__(**kwargs)
        self.reset_target = reset_target
        self.nut_rel_pose = nut_rel_pose
        self.reset_range_scale = reset_range_scale
        self.reset_joint_std = reset_joint_std
        self.reset_randomize_mode = reset_randomize_mode
        self.reset_use_adr = reset_use_adr
        self.reset_close_gripper = reset_close_gripper

class reset_scene_to_grasp_state(ManagerTermBase):
    def __init__(self, cfg: GraspResetEventTermCfg, env: ManagerBasedEnv):
        super().__init__(cfg, env)

        screw_type = env.cfg.scene.screw_type
        col_approx = env.cfg.params.scene.robot.collision_approximation
        cached_state = pickle.load(
            open(f"cached/{col_approx}/{screw_type}/kuka_{cfg.reset_target}.pkl", "rb")
        )
        cached_state = SmartDict(cached_state).to_tensor(device=env.device)
        self.cached_state = cached_state.apply(
            lambda x: repeat(x, "1 ... -> n ...", n=env.num_envs).clone()
        )

        # randomization parameters
        self.tensor_args = TensorDeviceType(device=env.device)
        self.robot_base_pose = Pose.from_list([-0.15, -0.5, -0.8, 1, 0, 0, 0], self.tensor_args)
        self.curobo_arm = CuRoboArm(
            "victor_left.yml",
            external_asset_path=os.path.abspath("assets/victor"),
            base_pose=self.robot_base_pose,
            num_ik_seeds=10,
            device=env.device,
        )
        self.curobo_arm.update_world()
        self.reset_randomize_mode = cfg.reset_randomize_mode
<<<<<<< HEAD
        self.reset_trans_low = torch.tensor([-0.03, -0.03, -0.0], device=env.device) * cfg.reset_range_scale
        self.reset_trans_high = torch.tensor([0.03, 0.03, 0.02], device=env.device) * cfg.reset_range_scale
=======
        self.reset_trans_low = (
            torch.tensor([-0.03, -0.03, -0.0], device=env.device) * cfg.reset_range_scale
        )
        self.reset_trans_high = (
            torch.tensor([0.03, 0.03, 0.04], device=env.device) * cfg.reset_range_scale
        )
>>>>>>> 4cb9d6ea
        self.reset_rot_std = 0.2 * cfg.reset_range_scale
        self.reset_joint_std = cfg.reset_joint_std
        self.reset_use_adr = cfg.reset_use_adr
        self.reset_close_gripper = cfg.reset_close_gripper
        self.nut_rel_pose = cfg.nut_rel_pose
        self.rand_init_robot_joint = None
        self.rand_init_nut_state = None
        self.num_buckets = int(2e3)
        # self.num_buckets = 1
        self.bucket_update_freq = 4
        self.gripper_action = mdp.Robotiq3FingerAction(mdp.Robotiq3FingerActionCfg(
            asset_name="robot",
            side="left",
            lows=[-0.005, -0.005],
            highs=[0.005, 0.005],
            use_relative_mode=True,
            is_accumulate_action=False,
            keep_grasp_state=False
        ), env)
        # self.update_random_initializations(env)

    def update_random_initializations(self, env: ManagerBasedEnv):
        cached_state = self.cached_state[0:1].clone()
        B = self.num_buckets
        noise_scale = 1.0
        if self.reset_use_adr:
            # step a: activate noise
            # step b: maximize noise
            raise NotImplementedError
        full_joint_state = cached_state["robot"]["joint_state"]["position"]
        full_nut_state = cached_state["nut"]["root_state"]

        if self.reset_randomize_mode == "task":
            arm_state = full_joint_state[:, :7]
            default_tool_pose = self.curobo_arm.forward_kinematics(arm_state.clone()).ee_pose
            nut_rel_pose = Pose.from_list(self.nut_rel_pose, self.tensor_args)
            default_nut_pose = default_tool_pose.multiply(nut_rel_pose)
            default_nut_pose = default_nut_pose.repeat(B)
            delta_trans = (
                torch.rand((B, 3), device=env.device) * (self.reset_trans_high - self.reset_trans_low)
                + self.reset_trans_low
            )
            delta_trans *= noise_scale

            delta_rot = (
                2 * torch.rand((B, 3), device=env.device) * self.reset_rot_std - self.reset_rot_std
            )
            delta_quat = math_utils.quat_from_euler_xyz(
                delta_rot[:, 0], delta_rot[:, 1], delta_rot[:, 2]
            )

            # [-0.15, -0.5, -0.8]
            delta_pose = Pose(position=torch.zeros((B, 3), device=env.device), quaternion=delta_quat)
            randomized_nut_pose = default_nut_pose.multiply(delta_pose)
            randomized_nut_pose.position += delta_trans
            randomized_tool_pose = randomized_nut_pose.multiply(nut_rel_pose)

            # this should give you randomized_nut_pose.
            # print(math_utils.combine_frame_transforms(randomized_tool_pose.position[:1], randomized_tool_pose.quaternion[:1], nut_rel_pose.position, nut_rel_pose.quaternion))

            ik_result = self.curobo_arm.compute_ik(randomized_tool_pose)
            randomized_joint_state = full_joint_state.repeat(B, 1).contiguous()
            randomized_joint_state[:, :7] = ik_result.solution.squeeze(1)
            randomized_nut_state = full_nut_state.repeat(B, 1).contiguous()
            if self.reset_close_gripper is not None:
                cur_gripper_joint = full_joint_state[:, self.gripper_action._joint_ids]
                target_gripper_joint = torch.zeros(B, 11, device=env.device, dtype=torch.float32)
                cur_finger_open = mdp.inverse_compute_finger_angles_jit(cur_gripper_joint)[:, 0]
                cur_finger_scissor = mdp.inverse_compute_scissor_angle_jit(cur_gripper_joint[:, -2:])[:, 0]
                close_finger_open = torch.tensor(0.32, device=env.device)
                close_finger_scissor = torch.tensor(0.275, device=env.device)
                if self.reset_close_gripper == "close":
                    tgt_finger_open = close_finger_open
                    tgt_finger_scissor = close_finger_scissor
                elif self.reset_close_gripper == "adaptive":
                    global_step = env._sim_step_counter // env.cfg.decimation
                    ratio = np.clip(global_step / 80 * 600, 0.0, 1.0)# fully close at 600 iters
                    tgt_finger_open = cur_finger_open + (close_finger_open - cur_finger_open) * ratio
                    tgt_finger_scissor = cur_finger_scissor + (close_finger_scissor - cur_finger_scissor) * ratio
                tgt_finger_open = tgt_finger_open.repeat(B)
                tgt_finger_scissor = tgt_finger_scissor.repeat(B)
                mdp.compute_finger_angles_jit(tgt_finger_open, target_gripper_joint)
                target_gripper_joint[:, 3:6] = target_gripper_joint[:, 0:3]
                target_gripper_joint[:, 6:9] = target_gripper_joint[:, 0:3]
                mdp.compute_scissor_angle_jit(tgt_finger_scissor, target_gripper_joint[:, 9:11])
                randomized_joint_state[:, self.gripper_action._joint_ids] = target_gripper_joint
            nut_pose_w = self.robot_base_pose.repeat(B).multiply(randomized_nut_pose)
            randomized_nut_state[:, :3] = nut_pose_w.position
            randomized_nut_state[:, 3:7] = nut_pose_w.quaternion
        elif self.reset_randomize_mode == "joint":
            raise NotImplementedError
            randomized_joint_state = torch.randn_like(full_joint_state) * self.reset_joint_std + full_joint_state
        else:  # no randomization
            randomized_joint_state = full_joint_state.repeat(B, 1).contiguous()
        # self.rand_init_configurations = randomized_joint_state.detach().cpu().numpy()
        self.rand_init_robot_joint = randomized_joint_state
        self.rand_init_nut_state = randomized_nut_state

    def __call__(self, env: ManagerBasedEnv, env_ids: torch.Tensor):
        cached_state = self.cached_state[env_ids].clone()
        global_step = env._sim_step_counter // env.cfg.decimation
        if global_step % int(self.bucket_update_freq * env.unwrapped.max_episode_length) == 0:
            with torch.inference_mode(False):
                self.update_random_initializations(env)
        if self.reset_randomize_mode is not None:
            # draw random initializations
            select = torch.randint(0, self.num_buckets, (env_ids.shape[0],), device=env.device)
            randomized_joint_state = self.rand_init_robot_joint[select].clone()
            # select = np.random.choice(self.num_buckets, env_ids.shape[0], replace=True)
            # randomized_joint_state = self.rand_init_configurations[select].copy()
            # randomized_joint_state = torch.tensor(randomized_joint_state, device=env.device)
            cached_state["robot"]["joint_state"]["position"] = randomized_joint_state
            cached_state["robot"]["joint_state"]["position_target"] = randomized_joint_state
            cached_state["nut"]["root_state"] = self.rand_init_nut_state[select].clone()

        env.unwrapped.write_state(cached_state, env_ids)


class DTWReferenceTrajRewardCfg(RewTerm):
    def __init__(self, his_traj_len: int = 10, soft_dtw_gamma: float = 0.01, **kwargs):
        super().__init__(**kwargs)
        self.his_traj_len = his_traj_len
        self.soft_dtw_gamma = soft_dtw_gamma


class DTWReferenceTrajReward(ManagerTermBase):
    def __init__(self, cfg: DTWReferenceTrajRewardCfg, env: ManagerBasedEnv):
        super().__init__(cfg, env)
        screw_type = env.cfg.scene.screw_type
        col_approx = env.cfg.params.scene.robot.collision_approximation
        ref_traj_path = f"cached/{col_approx}/{screw_type}/kuka_disassembly.h5"
        ref_traj = read_h5_dict(ref_traj_path)
        self.nut_ref_pos_traj = torch.tensor(ref_traj["pos"], device=env.device).flip(1)
        self.nut_ref_quat_traj = torch.tensor(ref_traj["quat"], device=env.device).flip(1)
        self.nut_traj_his = torch.zeros((env.num_envs, cfg.his_traj_len, 3), device=env.device)
        self.soft_dtw_criterion = mdp.SoftDTW(use_cuda=True, gamma=cfg.soft_dtw_gamma)

    def reset(self, env_ids: torch.Tensor):
        scene = self._env.unwrapped.scene
        nut_frame = scene["nut_frame"]
        nut_cur_pos = nut_frame.data.target_pos_w - scene.env_origins[:, None]
        self.nut_traj_his[env_ids] = nut_cur_pos[env_ids]

    def __call__(self, env: ManagerBasedEnv):
        nut_frame = env.unwrapped.scene["nut_frame"]
        cur_nut_pos = nut_frame.data.target_pos_w[:, 0] - env.unwrapped.scene.env_origins

        imitation_rwd, new_nut_traj_his = mdp.get_imitation_reward_from_dtw(
            self.nut_ref_pos_traj, cur_nut_pos, self.nut_traj_his, self.soft_dtw_criterion, env.device
        )
        self.nut_traj_his = new_nut_traj_his
        return imitation_rwd


def spawn_nut_with_rigid_grasp(
    prim_path: str,
    cfg: sim_utils.UsdFileCfg,
    translation: tuple[float, float, float] | None = None,
    orientation: tuple[float, float, float, float] | None = None,
) -> Usd.Prim:
    stage = stage_utils.get_current_stage()
    tool_prim = stage.GetPrimAtPath("/World/envs/env_0/Robot/victor_left_tool0")
    xfCache = UsdGeom.XformCache()
    tool_pose = xfCache.GetLocalToWorldTransform(tool_prim)
    tool_pos = tuple(tool_pose.ExtractTranslation())
    tool_pos = torch.tensor(tool_pos)[None]
    tool_quat = tool_pose.ExtractRotationQuat()
    tool_quat = [
        tool_quat.real,
        tool_quat.imaginary[0],
        tool_quat.imaginary[1],
        tool_quat.imaginary[2],
    ]
    tool_quat = torch.tensor(tool_quat)[None]

    grasp_rel_pos = torch.tensor(translation)[None]
    grasp_rel_quat = torch.tensor(orientation)[None]

    nut_pos, nut_quat = math_utils.combine_frame_transforms(
        tool_pos, tool_quat, grasp_rel_pos, grasp_rel_quat
    )
    #    nut.init_state.pos = (0, 0, 0.02)
    #     nut.init_state.rot = (0, 1, 0, 0)
    nut_prim = sim_utils.spawn_from_usd(prim_path, cfg, nut_pos[0], nut_quat[0])
    return nut_prim


def create_fixed_joint(env: ManagerBasedEnv, env_ids: torch.Tensor):
    stage = stage_utils.get_current_stage()
    for i in range(env.num_envs):
        child_prim = stage.GetPrimAtPath(f"/World/envs/env_{i}/Robot/victor_left_tool0")
        parent_prim = stage.GetPrimAtPath(f"/World/envs/env_{i}/Nut/factory_nut")
        physx_utils.createJoint(stage, "Fixed", child_prim, parent_prim)
        # physx_utils.createJoint(stage, "Fixed", parent_prim, child_prim)


@configclass
class EventCfg:
    """Configuration for events."""


def terminate_if_nut_fallen(env):
    # relative pose between gripper and nut
    nut_root_pose = env.unwrapped.scene["nut"].read_root_state_from_sim()
    gripper_state_w = robot_tool_pose(env)
    # relative_pos = nut_root_pose[:, :3] - gripper_state_w[:, :3]
    relative_pos, relative_quat = math_utils.subtract_frame_transforms(
        nut_root_pose[:, :3], nut_root_pose[:, 3:7], gripper_state_w[:, :3], gripper_state_w[:, 3:7]
    )
    ideal_relative_pose = torch.tensor([[0.0018, 0.9668, -0.2547, -0.0181]], device=env.device)
    ideal_relative_pose = ideal_relative_pose.repeat(relative_pos.shape[0], 1)
    quat_dis = math_utils.quat_error_magnitude(relative_quat, ideal_relative_pose)
    dis = torch.norm(relative_pos, dim=-1)
    return torch.logical_or(dis > 0.03, quat_dis > 0.3)


def terminate_if_far_from_bolt(env):
    diff = mdp.rel_nut_bolt_tip_distance(env)
    return torch.norm(diff, dim=-1) > 0.05


def initialize_contact_properties(
    env: ManagerBasedEnv,
    env_ids: torch.Tensor | None,
    asset_cfg: SceneEntityCfg,
    contact_offset: float,
    rest_offset: float,
):
    asset: RigidObject | Articulation = env.unwrapped.scene[asset_cfg.name]

    # resolve environment ids
    if env_ids is None:
        env_ids = torch.arange(env.scene.num_envs, device="cpu")
    else:
        env_ids = env_ids.cpu()
    # Note: shape of contact_offset and bodies are not matched
    # since there're several virtual body in kuka.
    # if asset_cfg.body_ids == slice(None):
    #     body_ids = torch.arange(asset.num_bodies, dtype=torch.int, device="cpu")
    # else:
    #     body_ids = torch.tensor(asset_cfg.body_ids, dtype=torch.int, device="cpu")
    cur_contact_offset = asset.root_physx_view.get_contact_offsets()
    cur_contact_offset[env_ids] = contact_offset
    asset.root_physx_view.set_contact_offsets(cur_contact_offset, env_ids)
    cur_rest_offset = asset.root_physx_view.get_rest_offset()
    cur_rest_offset[env_ids] = rest_offset
    asset.root_physx_view.set_rest_offset(cur_rest_offset, env_ids)


# curriculum
def modify_noise_scale(env: ManagerBasedEnv, env_ids: torch.Tensor, begin_steps: int, end_steps: int):
    modifier = env.observation_manager.get_term_cfg("policy", "nut_pos").modifiers[0].func
    # linear
    scale = max(0.0, env.common_step_counter - begin_steps) / (begin_steps - end_steps)
    scale = min(1.0, scale)
    modifier.noise_scale = scale


@configclass
class IKRelKukaNutThreadEnvCfg(BaseNutThreadEnvCfg):
    """Configuration for the IK-based relative Kuka nut threading environment."""

    def get_default_env_params(self):
        super().get_default_env_params()
        self.params.sim.dt = self.params.sim.get("dt", 1.0 / 120.0)
        self.params.use_factory_params = self.params.get("use_factory_params", False)
        self.params.scene.robot = self.params.scene.get("robot", OmegaConf.create())
        self.params.agent = self.params.get("agent", OmegaConf.create())
        # self.pre_grasp_path
        robot_params = self.params.scene.robot
        robot_params.collision_approximation = robot_params.get(
            "collision_approximation", "convexHull2"
        )
        robot_params.contact_offset = robot_params.get("contact_offset", 0.002)
        robot_params.rest_offset = robot_params.get("rest_offset", 0.001)
        robot_params.max_depenetration_velocity = robot_params.get("max_depenetration_velocity", 0.5)
        robot_params.sleep_threshold = robot_params.get("sleep_threshold", None)
        robot_params.stabilization_threshold = robot_params.get("stabilization_threshold", None)
        robot_params.static_friction = robot_params.get("static_friction", 3)
        robot_params.dynamic_friction = robot_params.get("dynamic_friction", 3)
        robot_params.compliant_contact_stiffness = robot_params.get("compliant_contact_stiffness", 0.0)
        robot_params.compliant_contact_damping = robot_params.get("compliant_contact_damping", 0.0)
        robot_params.arm_stiffness = robot_params.get("arm_stiffness", 300.0)
        robot_params.arm_damping = robot_params.get("arm_damping", 50.0)
        robot_params.gripper_stiffness = robot_params.get("gripper_stiffness", 100)
        robot_params.gripper_damping = robot_params.get("gripper_damping", 1e2)
        robot_params.gripper_effort_limit = robot_params.get("gripper_effort_limit", 200.0)

        nut_params = self.params.scene.nut
        nut_params.rigid_grasp = nut_params.get("rigid_grasp", True)

        action_params = self.params.actions
        action_params.controller_type = action_params.get("controller_type", "ik")
        action_params.ik_lambda = action_params.get("ik_lambda", 0.001)
        action_params.keep_grasp_state = action_params.get("keep_grasp_state", True)
        action_params.uni_rotate = action_params.get("uni_rotate", True)

        obs_params = self.params.observations
        obs_params.use_tiled_camera = obs_params.get("use_tiled_camera", False)
        obs_params.history_length = obs_params.get("history_length", 1)
        obs_params.flatten_history_dim = obs_params.get("flatten_history_dim", True)
        obs_params.include_action = obs_params.get("include_action", True)
        obs_params.include_wrench = obs_params.get("include_wrench", True)
        obs_params.wrench_target_body = obs_params.get("wrench_target_body", "victor_left_tool0")
        obs_params.include_tool = obs_params.get("include_tool", False)
        obs_params.nut_pos = obs_params.get("nut_pos", OmegaConf.create())
        obs_params.nut_pos.noise_std = obs_params.nut_pos.get("noise_std", 0.0)
        obs_params.nut_pos.bias_mean = obs_params.nut_pos.get("bias_mean", 0.0)
        obs_params.nut_pos.bias_std = obs_params.nut_pos.get("bias_std", 0.0)
        obs_params.critic_privil_obs = obs_params.get("critic_privil_obs", False)
        obs_params.use_obs_camera = obs_params.get("use_obs_camera", False)
        obs_params.obs_camera_type = obs_params.get("obs_camera_type", ["distance_to_image_plane"])

        rewards_params = self.params.rewards
        rewards_params.dtw_ref_traj_w = rewards_params.get("dtw_ref_traj_w", 0.0)
        rewards_params.coarse_nut_w = rewards_params.get("coarse_nut_w", 1)
        rewards_params.fine_nut_w = rewards_params.get("fine_nut_w", 2.0)
        rewards_params.upright_reward_w = rewards_params.get("upright_reward_w", 0.3)
        rewards_params.success_w = rewards_params.get("success_w", 1.0)
        rewards_params.action_rate_w = rewards_params.get("action_rate_w", -0.0)
        rewards_params.action_l2_w = rewards_params.get("action_l2_w", -0.0)
        rewards_params.contact_force_penalty_w = rewards_params.get("contact_force_penalty_w", -0.01)
        rewards_params.incoming_wrench_mag_w = rewards_params.get("incoming_wrench_mag_w", 0.0)
        termination_params = self.params.terminations
        termination_params.far_from_bolt = termination_params.get("far_from_bolt", False)
        termination_params.nut_fallen = termination_params.get("nut_fallen", False)

        events_params = self.params.events
        events_params.reset_target = events_params.get("reset_target", "rigid_grasp_open_align")
        events_params.reset_range_scale = events_params.get("reset_range_scale", 1.0)
        events_params.reset_joint_std = events_params.get("reset_joint_std", 0.0)
        events_params.reset_randomize_mode = events_params.get("reset_randomize_mode", "task")
        events_params.reset_use_adr = events_params.get("reset_use_adr", False)
        events_params.reset_close_gripper = events_params.get("reset_close_gripper", None)

        curri_params = self.params.curriculum
        curri_params.use_obs_noise_curri = curri_params.get("use_obs_noise_curri", False)
        curri_params.use_contact_force_curri = curri_params.get("use_contact_force_curri", False)
        

        agent_params = self.params.agent
        agent_params.policy = agent_params.get("policy", OmegaConf.create())
        agent_params.policy.class_name = agent_params.get("class_name", "ActorCritic")

    def __post_init__(self):
        super().__post_init__()
        # robot
        self.scene.robot = KUKA_VICTOR_LEFT_HIGH_PD_CFG.replace(prim_path="{ENV_REGEX_NS}/Robot")
        robot = self.scene.robot
        nut = self.scene.nut
        bolt = self.scene.bolt
        robot_params = self.params.scene.robot
        if robot_params.collision_approximation == "convexHull":
            robot.spawn.usd_path = (
                "assets/victor/victor_left_arm_with_gripper_v2/victor_left_arm_with_gripper_v2.usd"
            )
        elif robot_params.collision_approximation == "convexHull2":
            robot.spawn.usd_path = "assets/victor/victor_left_arm/victor_left_arm.usd"
            # robot.spawn.usd_path = "assets/victor/victor_left_arm_v2/victor_left_arm_v2.usd"
        robot.init_state.pos = [-0.15, -0.5, -0.8]

        # robot.spawn.collision_props.contact_offset = robot_params.contact_offset
        # robot.spawn.collision_props.rest_offset = robot_params.rest_offset
        robot.spawn.rigid_props.max_depenetration_velocity = robot_params.max_depenetration_velocity
        robot.spawn.rigid_props.sleep_threshold = robot_params.sleep_threshold
        robot.spawn.rigid_props.stabilization_threshold = robot_params.stabilization_threshold

        if self.params.use_factory_params:
            self.sim = SimulationCfg(
                dt=1 / 120,
                physx=PhysxCfg(
                    solver_type=1,
                    max_position_iteration_count=192,  # Important to avoid interpenetration.
                    max_velocity_iteration_count=1,
                    bounce_threshold_velocity=0.2,
                    friction_offset_threshold=0.01,
                    friction_correlation_distance=0.00625,
                    gpu_max_rigid_contact_count=2**23,
                    gpu_max_rigid_patch_count=2**23,
                    gpu_max_num_partitions=1,  # Important for stable simulation.
                ),
                physics_material=RigidBodyMaterialCfg(
                    static_friction=1.0,
                    dynamic_friction=1.0,
                ),
            )
            robot.spawn.articulation_props = sim_utils.ArticulationRootPropertiesCfg(
                enabled_self_collisions=False,
                solver_position_iteration_count=192,
                solver_velocity_iteration_count=1,
            )
            robot.spawn.collision_props = sim_utils.CollisionPropertiesCfg(
                contact_offset=0.005, rest_offset=0.0
            )

            nut.spawn.rigid_props = sim_utils.RigidBodyPropertiesCfg(
                disable_gravity=True,
                max_depenetration_velocity=5.0,
                linear_damping=0.0,
                angular_damping=0.0,
                max_linear_velocity=1000.0,
                max_angular_velocity=3666.0,
                enable_gyroscopic_forces=True,
                solver_position_iteration_count=192,
                solver_velocity_iteration_count=1,
                max_contact_impulse=1e32,
            )
            nut.spawn.mass_props = sim_utils.MassPropertiesCfg(mass=0.05)
            nut.spawn.collision_props = sim_utils.CollisionPropertiesCfg(
                contact_offset=0.005, rest_offset=0.0
            )

            bolt.spawn.rigid_props = sim_utils.RigidBodyPropertiesCfg(
                disable_gravity=False,
                max_depenetration_velocity=5.0,
                linear_damping=0.0,
                angular_damping=0.0,
                max_linear_velocity=1000.0,
                max_angular_velocity=3666.0,
                enable_gyroscopic_forces=True,
                solver_position_iteration_count=192,
                solver_velocity_iteration_count=1,
                max_contact_impulse=1e32,
            )
            bolt.spawn.mass_props = sim_utils.MassPropertiesCfg(mass=0.05)
            bolt.spawn.collision_props = sim_utils.CollisionPropertiesCfg(
                contact_offset=0.005, rest_offset=0.0
            )

        robot.actuators["victor_left_arm"].stiffness = robot_params.arm_stiffness
        robot.actuators["victor_left_arm"].damping = robot_params.arm_damping
        robot.actuators["victor_left_gripper"].velocity_limit = 1
        robot.actuators["victor_left_gripper"].effort_limit = robot_params.gripper_effort_limit
        robot.actuators["victor_left_gripper"].stiffness = robot_params.gripper_stiffness
        robot.actuators["victor_left_gripper"].damping = robot_params.gripper_damping

        # action
        action_params = self.params.actions
        arm_lows = [-0.003, -0.003, -0.003, -0.02, -0.02, -0.4]
        arm_highs = [0.003, 0.003, 0.003, 0.02, 0.02, 0.4]
        scale = [0.003, 0.003, 0.003, 0.02, 0.02, 0.4]

        # arm_lows = [-0.002, -0.002, -0.002, -0.01, -0.01, -0.4]
        # arm_highs = [0.002, 0.002, 0.002, 0.01, 0.01, 0.4]
        # scale = [0.002, 0.002, 0.002, 0.01, 0.01, 0.4]
        if (
            self.params.events.reset_target == "rigid_grasp_open_tilt"
            or self.params.events.reset_joint_std > 0
        ):
            arm_lows = [-0.002, -0.002, -0.002, -0.01, -0.01, -0.5]
            arm_highs = [0.002, 0.002, 0.002, 0.01, 0.01, 0.5]
            scale = [0.002, 0.002, 0.002, 0.01, 0.01, 0.5]

        if action_params.uni_rotate:
            arm_highs[5] = 0.0

        if action_params.controller_type == "ik":
            self.actions.arm_action = DifferentialInverseKinematicsActionCfg(
                asset_name="robot",
                joint_names=["victor_left_arm_joint.*"],
                body_name="victor_left_tool0",
                controller=DifferentialIKControllerCfg(
                    command_type="pose",
                    use_relative_mode=True,
                    ik_method="dls",
                    ik_params={"lambda_val": action_params.ik_lambda},
                ),
                lows=arm_lows,
                highs=arm_highs,
                scale=scale,
            )
        elif action_params.controller_type == "osc":
            self.scene.robot.actuators["victor_left_arm"].stiffness = 0.0
            self.scene.robot.actuators["victor_left_arm"].damping = 0.0
            self.actions.arm_action = OperationalSpaceControllerActionCfg(
                asset_name="robot",
                joint_names=["victor_left_arm_joint.*"],
                body_name="victor_left_tool0",
                controller_cfg=OperationalSpaceControllerCfg(
                    target_types=["pose_rel"],
                    impedance_mode="fixed",
                    inertial_dynamics_decoupling=True,
                    partial_inertial_dynamics_decoupling=False,
                    gravity_compensation=False,
                    motion_stiffness_task=[100, 100, 100, 100, 100, 100],
                    motion_damping_ratio_task=1.0,
                    nullspace_control="position",
                ),
                nullspace_joint_pos_target="center",
                position_scale=0.002,
                orientation_scale=0.2,
                stiffness_scale=100.0,
            )
        # self.gripper_act_lows = [-0.005, -0.005]
        # self.gripper_act_highs = [0.005, 0.005]
        # self.actions.gripper_action = mdp.Robotiq3FingerActionCfg(
        #     asset_name="robot",
        #     side="left",
        #     lows=self.gripper_act_lows,
        #     highs=self.gripper_act_highs,
        #     use_relative_mode=True,
        #     is_accumulate_action=False,
        #     keep_grasp_state=action_params.keep_grasp_state
        # )

        nut.init_state.pos = (0, 0, 0.02)
        nut.init_state.rot = (0, 1, 0, 0)
        nut_params = self.params.scene.nut
        if nut_params.rigid_grasp:
            self.scene.nut.spawn.func = spawn_nut_with_rigid_grasp

        # observations
        obs_params = self.params.observations
        self.observations.policy.history_length = obs_params.history_length

        if obs_params.critic_privil_obs:
            self.observations.critic = self.observations.CriticCfg()
            self.observations.critic.history_length = obs_params.history_length     # Add the critic length

        # Add auxiliary task config
        agent_class = self.params.agent.policy.class_name
        aux_task_obs_dict = {
            "ActorCriticNutPose": self.observations.AuxNutPoseCfg,
            "ActorCriticNutDist": self.observations.AuxNutPoseCfg,
            "ActorCriticNutPos": self.observations.AuxNutPosCfg,
            # "ActorCriticRMA": self.observations.RMAPrivilCfg,
        }
        if agent_class in aux_task_obs_dict.keys():
            self.observations.aux_observations = aux_task_obs_dict[agent_class]()

        self.observations.policy.flatten_history_dim = obs_params.flatten_history_dim
        if obs_params.include_wrench:
            self.observations.policy.wrist_wrench = ObsTerm(
                func=mdp.body_incoming_wrench,
                params={
                    "asset_cfg": SceneEntityCfg("robot", body_names=[obs_params.wrench_target_body])
                },
                scale=1,
            )
            if obs_params.critic_privil_obs:
                self.observations.critic.wrist_wrench = ObsTerm(
                    func=mdp.body_incoming_wrench,
                    params={"asset_cfg": SceneEntityCfg("robot", body_names=[obs_params.wrench_target_body])},
                    scale=1,
                )
            # if agent_class.startswith("ActorCriticRMA"):
            #     self.observations.aux_observations.wrist_wrench = ObsTerm(
            #         func=mdp.body_incoming_wrench,
            #         params={"asset_cfg": SceneEntityCfg("robot", body_names=[obs_params.wrench_target_body])},
            #         scale=1,
            #     )
        if obs_params.include_tool:
            self.observations.policy.tool_pose = ObsTerm(
                func=robot_tool_pose
            )
            if obs_params.critic_privil_obs:
                self.observations.critic.tool_pose = ObsTerm(
                    func=robot_tool_pose
                )
            # if agent_class.startswith("ActorCriticRMA"):
            #     self.observations.aux_observations.tool_pose = ObsTerm(
            #         func=robot_tool_pose
            #     )
        if obs_params.include_action:
            self.observations.policy.last_action = ObsTerm(
                func=mdp.last_action,
                params={"action_name": "arm_action"},
                scale=1,
            )
        # observation space for oracle - noise-free
        if obs_params.critic_privil_obs:
            self.observations.critic = copy.deepcopy(self.observations.policy)
        self.observations.policy.nut_pos.modifiers = [
            NoiseModifierCfg(
                noise_cfg=GaussianNoiseCfg(
                    mean=0.0, std=obs_params.nut_pos.noise_std, operation="add"
                ),
                bias_noise_cfg=GaussianNoiseCfg(
                    mean=0.0, std=obs_params.nut_pos.bias_std, operation="abs"
                ),
            )
        ]
        if obs_params.critic_privil_obs:
            self.observations.critic.last_action = ObsTerm(
                func=mdp.last_action,
                params={"action_name": "arm_action"},
                scale=1,
            )
        # if agent_class.startswith("ActorCriticRMA"):
        #     self.observations.aux_observations.last_action = ObsTerm(
        #         func=mdp.last_action,
        #         params={"action_name": "arm_action"},
        #         scale=1,
        #     )

        self.observations.policy.nut_pos.modifiers = [NoiseModifierCfg(
            noise_cfg=GaussianNoiseCfg(mean=0.0, std=obs_params.nut_pos.noise_std, operation="add"),
            bias_noise_cfg=GaussianNoiseCfg(mean=0.0, std=obs_params.nut_pos.bias_std, operation="abs"),
            # bias_noise_cfg=RadialNoiseCfg(mean=obs_params.nut_pos.bias_mean),
        )]

        # bolt : (0.63, 0.0, 0.0)
        # for debug only
        if obs_params.use_tiled_camera:
            self.scene.tiled_camera = TiledCameraCfg(
                prim_path="{ENV_REGEX_NS}/Camera",
                offset=TiledCameraCfg.OffsetCfg(
                    pos=(1.0, 0.1, 0.12),
                    rot=[0.4497752, 0.4401843, 0.5533875, 0.545621],
                    convention="opengl",
                ),
                data_types=["rgb"],
                spawn=sim_utils.PinholeCameraCfg(
                    focal_length=18.0,
                    focus_distance=400.0,
                    horizontal_aperture=20.955,
                    clipping_range=(0.0001, 20.0),
                ),
                width=720,
                height=720,
            )
        if obs_params.use_obs_camera:
            self.scene.obs_camera = TiledCameraCfg(
                prim_path="{ENV_REGEX_NS}/DepthCamera",
                offset=TiledCameraCfg.OffsetCfg(
                    pos=(1.0, 0.1, 0.12),
                    rot=[0.4402, -0.4498, -0.5456, 0.5534],
                    convention="ros",
                ),
                data_types=obs_params.obs_camera_type,
                spawn=sim_utils.PinholeCameraCfg(clipping_range=(0.0001, 0.5)),
                width=200,
                height=200,
            )
            # -90 78 179
            # -30 71 121

        # events
        event_params = self.params.events
        self.events = EventCfg()
        self.events.set_robot_collision = EventTerm(
            func=mdp.randomize_rigid_body_material,
            mode="startup",
            params={
                "asset_cfg": SceneEntityCfg("robot", body_names=".*"),
                "static_friction_range": (robot_params.static_friction, robot_params.static_friction),
                "dynamic_friction_range": (
                    robot_params.dynamic_friction,
                    robot_params.dynamic_friction,
                ),
                "restitution_range": (0.0, 0.0),
                "num_buckets": 1,
            },
        )
        if nut_params.rigid_grasp:
            self.events.set_robot_properties = EventTerm(
                func=create_fixed_joint,
                mode="startup",
            )
        # self.events.set_robot_properties = EventTerm(
        #     func=initialize_contact_properties,
        #     params={
        #         "asset_cfg": SceneEntityCfg("robot", body_names=".*finger.*"),
        #         "contact_offset": robot_params.contact_offset,
        #         "rest_offset": robot_params.rest_offset},
        #     mode="startup",
        # )
        # this is for randomize alongthe nut_pose frame
        nut_rel_pos = np.array(nut.init_state.pos) - np.array(
            self.scene.nut_frame.target_frames[0].offset.pos
        )
        nut_rel_pos = nut.init_state.pos
        self.events.reset_default = GraspResetEventTermCfg(
            func=reset_scene_to_grasp_state,
            mode="reset",
            nut_rel_pose=np.concatenate([nut_rel_pos, nut.init_state.rot]).tolist(),
            reset_target=event_params.reset_target,
            reset_range_scale=event_params.reset_range_scale,
            reset_randomize_mode=event_params.reset_randomize_mode,
            reset_joint_std=event_params.reset_joint_std,
            reset_use_adr=event_params.reset_use_adr,
            reset_close_gripper=event_params.reset_close_gripper,
        )

        # terminations
        termination_params = self.params.terminations
        if termination_params.nut_fallen:
            self.terminations.nut_fallen = DoneTerm(func=terminate_if_nut_fallen)
        if termination_params.far_from_bolt:
            self.terminations.far_from_bolt = DoneTerm(func=terminate_if_far_from_bolt)
        self.scene.nut.spawn.activate_contact_sensors = True

        # rewards
        rewards_params = self.params.rewards
        self.rewards.coarse_nut.weight = rewards_params.coarse_nut_w
        self.rewards.fine_nut.weight = rewards_params.fine_nut_w
        self.rewards.upright_reward.weight = rewards_params.upright_reward_w
        self.rewards.success.weight = rewards_params.success_w
        self.rewards.action_rate.weight = rewards_params.action_rate_w
        self.rewards.action_l2.weight = rewards_params.action_l2_w

        self.rewards.incoming_wrench_mag = RewTerm(
            func=mdp.incoming_wrench_mag,
            params={"asset_cfg": self.observations.policy.wrist_wrench.params["asset_cfg"]},
            weight=rewards_params.incoming_wrench_mag_w,
        )
        if rewards_params.dtw_ref_traj_w > 0:
            self.rewards.dtw_ref_traj = DTWReferenceTrajRewardCfg(
                his_traj_len=10,
                func=DTWReferenceTrajReward,
                weight=rewards_params.dtw_ref_traj_w,
            )
        self.rewards.contact_force_penalty = RewTerm(
            func=mdp.contact_forces,
            params={"threshold": 0, "sensor_cfg": SceneEntityCfg(name="contact_sensor")},
            weight=rewards_params.contact_force_penalty_w,
        )
        self.viewer.eye = (0.3, 0, 0.15)

        # curriculum
        curri_params = self.params.curriculum
        if curri_params.use_obs_noise_curri:
            self.curriculum.modify_nut_pos_noise = CurrTerm(
                func=modify_noise_scale,
                params={"begin_steps": 500 * 32, "end_steps": 2000 * 32},
            )
        if curri_params.use_contact_force_curri:
            self.curriculum.modify_contact_force_penalty = CurrTerm(
                func=mdp.modify_reward_weight,
                params={"term_name": "contact_force_penalty", "weight": -0.1, "num_steps": 800 * 32},
            )<|MERGE_RESOLUTION|>--- conflicted
+++ resolved
@@ -140,17 +140,12 @@
         )
         self.curobo_arm.update_world()
         self.reset_randomize_mode = cfg.reset_randomize_mode
-<<<<<<< HEAD
-        self.reset_trans_low = torch.tensor([-0.03, -0.03, -0.0], device=env.device) * cfg.reset_range_scale
-        self.reset_trans_high = torch.tensor([0.03, 0.03, 0.02], device=env.device) * cfg.reset_range_scale
-=======
         self.reset_trans_low = (
             torch.tensor([-0.03, -0.03, -0.0], device=env.device) * cfg.reset_range_scale
         )
         self.reset_trans_high = (
             torch.tensor([0.03, 0.03, 0.04], device=env.device) * cfg.reset_range_scale
         )
->>>>>>> 4cb9d6ea
         self.reset_rot_std = 0.2 * cfg.reset_range_scale
         self.reset_joint_std = cfg.reset_joint_std
         self.reset_use_adr = cfg.reset_use_adr
